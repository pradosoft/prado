--- conflicted
+++ resolved
@@ -13,16 +13,12 @@
 	{
 	}
 
-<<<<<<< HEAD
 	public function testConstruct()
 	{
 		$rule = new TAuthorizationRule();
 		self::assertEquals('allow', $rule->getAction());
 	}
 	
-
-=======
->>>>>>> 500f1081
 	public function testAction()
 	{
 		$rule = new TAuthorizationRule(' ALloW', '*', '*');
@@ -35,12 +31,9 @@
 			$rule = new TAuthorizationRule('test', '*', '*');
 			self::fail('TInvalidDataValueException not thrown when action is invalid');
 		} catch(TInvalidDataValueException $e) {}
-<<<<<<< HEAD
 		
 		$rule->setAction('allow');
 		self::assertEquals('allow', $rule->getAction());
-=======
->>>>>>> 500f1081
 	}
 
 	public function testUsers()
@@ -86,15 +79,12 @@
 		self::assertTrue($rule->getGuestApplied());
 		self::assertFalse($rule->getEveryoneApplied());
 		self::assertTrue($rule->getAuthenticatedApplied());
-<<<<<<< HEAD
 		
 		$rule->setUsers('root2, admin2, user2');
 		self::assertEquals(['root2', 'admin2', 'user2'], $rule->getUsers());
 		self::assertFalse($rule->getGuestApplied());
 		self::assertFalse($rule->getEveryoneApplied());
 		self::assertFalse($rule->getAuthenticatedApplied());
-=======
->>>>>>> 500f1081
 	}
 
 	public function testRoles()
@@ -107,12 +97,9 @@
 		
 		$rule = new TAuthorizationRule('allow', '', 'admin, writer, contributor');
 		self::assertEquals(['admin', 'writer', 'contributor'], $rule->getRoles());
-<<<<<<< HEAD
 		
 		$rule->setRoles('adm, psy, contrib, write');
 		self::assertEquals(['adm', 'psy', 'contrib', 'write'], $rule->getRoles());
-=======
->>>>>>> 500f1081
 	}
 
 	public function testVerb()
@@ -133,12 +120,9 @@
 			$rule = new TAuthorizationRule('test', '*', '*', 'test');
 			self::fail('TInvalidDataValueException not thrown when action is invalid');
 		} catch(TInvalidDataValueException $e) {}
-<<<<<<< HEAD
 		
 		$rule->setVerb('*');
 		self::assertEquals('*', $rule->getVerb());
-=======
->>>>>>> 500f1081
 	}
 
 	public function testIPRules()
@@ -151,12 +135,9 @@
 		
 		$rule = new TAuthorizationRule('allow', '', '', '', '192.168.*.*, 10.0.0.*');
 		self::assertEquals(['192.168.*.*','10.0.0.*'], $rule->getIPRules());
-<<<<<<< HEAD
 		
 		$rule->setIPRules('10.0.0.*');
 		self::assertEquals(['10.0.0.*'], $rule->getIPRules());
-=======
->>>>>>> 500f1081
 	}
 
 	public function testIsUserAllowed()
@@ -252,7 +233,6 @@
 	}
 
 	public function testIsVerbMatched()
-<<<<<<< HEAD
 	{
 		$user = new TUser(TAuthManagerTest::$usrMgr);
 		$rule = new TAuthorizationRule('allow', '', '', '*');
@@ -289,20 +269,5 @@
 		self::assertEquals($_rule->getVerb(), $rule->getVerb());
 		self::assertEquals($_rule->getIpRules(), $rule->getIpRules());
 		self::assertEquals($_rule->getPriority(), $rule->getPriority());
-=======
-	{
-		$user = new TUser(TAuthManagerTest::$usrMgr);
-		$rule = new TAuthorizationRule('allow', '', '', '*');
-		self::assertEquals(1, $rule->isUserAllowed($user, 'post', '192.168.0.10'));
-		self::assertEquals(1, $rule->isUserAllowed($user, 'get', '192.168.0.10'));
-		
-		$rule = new TAuthorizationRule('allow', '', '', 'get');
-		self::assertEquals(0, $rule->isUserAllowed($user, 'post', '192.168.0.10'));
-		self::assertEquals(1, $rule->isUserAllowed($user, 'get', '192.168.0.10'));
-		
-		$rule = new TAuthorizationRule('allow', '', '', 'post');
-		self::assertEquals(0, $rule->isUserAllowed($user, 'get', '192.168.0.10'));
-		self::assertEquals(1, $rule->isUserAllowed($user, 'post', '192.168.0.10'));
->>>>>>> 500f1081
 	}
 }