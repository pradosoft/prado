<?php
/**
 * TPhpShellAction class file
 *
 * @author Brad Anderson <belisoful@icloud.com>
 * @link https://github.com/pradosoft/prado
 * @license https://github.com/pradosoft/prado/blob/master/LICENSE
 * @package Prado\Shell\Actions
 */

namespace Prado\Shell\Actions;

use Prado\Prado;
use Prado\Shell\TShellAction;

/**
 * Creates and run a Prado application in a PHP Shell.
 *
 * @author Brad Anderson <belisoful[at]icloud[dot]com> shell refactor
 * @author Wei Zhuo <weizhuo[at]gmail[dot]com>
 * @package Prado\Shell\Actions
 * @since 3.0.5
 */
class TPhpShellAction extends TShellAction
{
	protected $action = 'shell';
	protected $methods = ['index'];
	protected $parameters = [null];
	protected $optional = [null];
	protected $description = [
		'Provides PHP Interactive Shell Interpreter.',
		'Runs a PHP interactive interpreter after Initializing the Prado application.'];
	
	/**
	 * This runs the interactive PHP Shell
	 * @param array $args parameters
	 * @return bool
	 */
	public function actionIndex($args)
	{
<<<<<<< HEAD
		\Psy\debug([], Prado::getApplication());
=======
		if (count($args) > 1) {
			$loaded = $this->initializePradoApplication($args[1]);
			$this->getWriter()->flush();
			if ($loaded === false) {
				return true;
			}
		}

		$shell = new \Psy\Shell();
		$shell->setBoundObject($this);
		$shell->run();
>>>>>>> 500f1081
		return true;
	}
}<|MERGE_RESOLUTION|>--- conflicted
+++ resolved
@@ -38,21 +38,12 @@
 	 */
 	public function actionIndex($args)
 	{
-<<<<<<< HEAD
-		\Psy\debug([], Prado::getApplication());
-=======
-		if (count($args) > 1) {
-			$loaded = $this->initializePradoApplication($args[1]);
-			$this->getWriter()->flush();
-			if ($loaded === false) {
-				return true;
-			}
-		}
-
+		$this->getWriter()->flush();
+		
 		$shell = new \Psy\Shell();
 		$shell->setBoundObject($this);
 		$shell->run();
->>>>>>> 500f1081
+		
 		return true;
 	}
 }