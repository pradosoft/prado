--- conflicted
+++ resolved
@@ -46,7 +46,6 @@
 	{
 		$this->_outWriter = $writer;
 	}
-<<<<<<< HEAD
 	
 	/**
 	 * @return string the command action for the class
@@ -75,9 +74,6 @@
 		return [];
 	}
 	
-=======
-
->>>>>>> 500f1081
 	/**
 	 * Aliases for the properties to be set by parameter
 	 * @param string $actionID the action being executed
@@ -146,13 +142,7 @@
 	}
 	
 	/**
-<<<<<<< HEAD
 	 * @param string $cmd
-=======
-	 * Initalize a Prado application inside the specified directory
-	 * @param string $directory directory name
-	 * @return false|\Prado\Shell\TShellApplication
->>>>>>> 500f1081
 	 */
 	public function renderHelpCommand($cmd)
 	{
