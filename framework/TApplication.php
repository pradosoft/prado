--- conflicted
+++ resolved
@@ -701,9 +701,6 @@
 	/**
 	 * Returns a list of application modules of a specific class.
 	 * Lazy Loading Modules are not loaded, and are null but have an ID Key.
-<<<<<<< HEAD
-	 * When null modules are found, load them with {@link getModule}.
-=======
 	 * When null modules are found, load them with {@link getModule}. eg.
 	 * <code>
 	 *	foreach (Prado::getApplication()->getModulesByType('Prado\\Caching\\ICache') as $id => $module) {
@@ -711,7 +708,6 @@
 	 *		...
 	 *	}
 	 * </code>
->>>>>>> 84a8a108
 	 * @param string $type class name of the modules to look for.
 	 * @param bool $strict should the module be the class or can the module be a subclass
 	 * @return array keys are the ids of the module and values are module of a specific class
