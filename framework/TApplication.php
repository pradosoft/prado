--- conflicted
+++ resolved
@@ -1055,11 +1055,7 @@
 		}
 
 		$this->startService($serviceID);
-<<<<<<< HEAD
-		
-=======
-
->>>>>>> 83ba190c
+
 		$this->onInitComplete();
 	}
 
@@ -1124,10 +1120,7 @@
 	 * request.  This call is important for CLI/Shell applications that do not have
 	 * a web service lifecycle stack.  This is the first and last event for finalization
 	 * of any loaded modules in CLI/Shell mode.
-<<<<<<< HEAD
-=======
 	 * @since 4.2.0
->>>>>>> 83ba190c
 	 */
 	public function onInitComplete()
 	{
