--- conflicted
+++ resolved
@@ -1,172 +1,167 @@
-<?php
-/**
- * TDataSourceConfig class file.
- *
- * @author Wei Zhuo <weizhuo[at]gmail[dot]com>
- * @link http://www.pradosoft.com/
- * @copyright Copyright &copy; 2005-2008 PradoSoft
- * @license http://www.pradosoft.com/license/
- * @version $Id$
- * @package System.Data
- */
-
-Prado::using('System.Data.TDbConnection');
-
-/**
- * TDataSourceConfig module class provides <module> configuration for database connections.
- *
- * Example usage: mysql connection
- * <code>
- * <modules>
- * 	<module id="db1">
- * 		<database ConnectionString="mysqli:host=localhost;dbname=test"
- * 			username="dbuser" password="dbpass" />
- * 	</module>
- * </modules>
- * </code>
- *
- * Usage in php:
- * <code>
- * class Home extends TPage
- * {
- * 		function onLoad($param)
- * 		{
- * 			$db = $this->Application->Modules['db1']->DbConnection;
- * 			$db->createCommand('...'); //...
- * 		}
- * }
- * </code>
- *
- * The properties of <connection> are those of the class TDbConnection.
- * Set {@link setConnectionClass} attribute for a custom database connection class
- * that extends the TDbConnection class.
- *
- * @author Wei Zhuo <weizho[at]gmail[dot]com>
- * @version $Id$
- * @package System.Data
- * @since 3.1
- */
-class TDataSourceConfig extends TModule
-{
-	private $_connID='';
-	private $_conn;
-	private $_connClass='System.Data.TDbConnection';
-
-	/**
-	 * Initalize the database connection properties from attributes in <database> tag.
-	 * @param TXmlDocument xml configuration.
-	 */
-	public function init($xml)
-	{
-		if($this->getApplication()->getConfigurationType()==TApplication::CONFIG_TYPE_PHP)
-		{
-			if(isset($xml['database']) && is_array($xml['database']))
-			{
-				$db=$this->getDbConnection();
-				foreach($xml['database'] as $name=>$value)
-					$db->setSubProperty($name,$value);
-			}
-		}
-		else
-		{
-			if($prop=$xml->getElementByTagName('database'))
-			{
-				$db=$this->getDbConnection();
-				foreach($prop->getAttributes() as $name=>$value)
-					$db->setSubproperty($name,$value);
-			}
-		}
-	}
-
-	/**
-	 * The module ID of another TDataSourceConfig. The {@link getDbConnection DbConnection}
-	 * property of this configuration will equal to {@link getDbConnection DbConnection}
-	 * of the given TDataSourceConfig module.
-	 * @param string module ID.
-	 */
-	public function setConnectionID($value)
-	{
-		$this->_connID=$value;
-	}
-
-	/**
-	 * @return string connection module ID.
-	 */
-	public function getConnectionID()
-	{
-		return $this->_connID;
-	}
-
-	/**
-	 * Gets the TDbConnection from another module if {@link setConnectionID ConnectionID}
-	 * is supplied and valid. Otherwise, a connection of type given by
-	 * {@link setConnectionClass ConnectionClass} is created.
-	 * @return TDbConnection database connection.
-	 */
-	public function getDbConnection()
-	{
-		if($this->_conn===null)
-		{
-			if($this->_connID!=='')
-				$this->_conn = $this->findConnectionByID($this->getConnectionID());
-			else
-				$this->_conn = Prado::createComponent($this->getConnectionClass());
-		}
-		return $this->_conn;
-	}
-
-	/**
-	 * Alias for getDbConnection().
-	 * @return TDbConnection database connection.
-	 */
-	public function getDatabase()
-	{
-		return $this->getDbConnection();
-	}
-
-	/**
-	 * @param string Database connection class name to be created.
-	 */
-	public function getConnectionClass()
-	{
-		return $this->_connClass;
-	}
-
-	/**
-	 * The database connection class name to be created when {@link getDbConnection}
-	 * method is called <b>and</b> {@link setConnectionID ConnectionID} is null. The
-	 * {@link setConnectionClass ConnectionClass} property must be set before
-	 * calling {@link getDbConnection} if you wish to create the connection using the
-	 * given class name.
-	 * @param string Database connection class name.
-	 * @throws TConfigurationException when database connection is already established.
-	 */
-	public function setConnectionClass($value)
-	{
-		if($this->_conn!==null)
-			throw new TConfigurationException('datasource_dbconnection_exists', $value);
-		$this->_connClass=$value;
-	}
-
-	/**
-	 * Finds the database connection instance from the Application modules.
-	 * @param string Database connection module ID.
-	 * @return TDbConnection database connection.
-	 * @throws TConfigurationException when module is not of TDbConnection or TDataSourceConfig.
-	 */
-	protected function findConnectionByID($id)
-	{
-		$conn = $this->getApplication()->getModule($id);
-		if($conn instanceof TDbConnection)
-			return $conn;
-		else if($conn instanceof TDataSourceConfig)
-			return $conn->getDbConnection();
-		else
-			throw new TConfigurationException('datasource_dbconnection_invalid',$id);
-	}
-<<<<<<< HEAD
-}
-
-=======
-}
->>>>>>> 9a87732c
+<?php
+/**
+ * TDataSourceConfig class file.
+ *
+ * @author Wei Zhuo <weizhuo[at]gmail[dot]com>
+ * @link http://www.pradosoft.com/
+ * @copyright Copyright &copy; 2005-2008 PradoSoft
+ * @license http://www.pradosoft.com/license/
+ * @version $Id$
+ * @package System.Data
+ */
+
+Prado::using('System.Data.TDbConnection');
+
+/**
+ * TDataSourceConfig module class provides <module> configuration for database connections.
+ *
+ * Example usage: mysql connection
+ * <code>
+ * <modules>
+ * 	<module id="db1">
+ * 		<database ConnectionString="mysqli:host=localhost;dbname=test"
+ * 			username="dbuser" password="dbpass" />
+ * 	</module>
+ * </modules>
+ * </code>
+ *
+ * Usage in php:
+ * <code>
+ * class Home extends TPage
+ * {
+ * 		function onLoad($param)
+ * 		{
+ * 			$db = $this->Application->Modules['db1']->DbConnection;
+ * 			$db->createCommand('...'); //...
+ * 		}
+ * }
+ * </code>
+ *
+ * The properties of <connection> are those of the class TDbConnection.
+ * Set {@link setConnectionClass} attribute for a custom database connection class
+ * that extends the TDbConnection class.
+ *
+ * @author Wei Zhuo <weizho[at]gmail[dot]com>
+ * @version $Id$
+ * @package System.Data
+ * @since 3.1
+ */
+class TDataSourceConfig extends TModule
+{
+	private $_connID='';
+	private $_conn;
+	private $_connClass='System.Data.TDbConnection';
+
+	/**
+	 * Initalize the database connection properties from attributes in <database> tag.
+	 * @param TXmlDocument xml configuration.
+	 */
+	public function init($xml)
+	{
+		if($this->getApplication()->getConfigurationType()==TApplication::CONFIG_TYPE_PHP)
+		{
+			if(isset($xml['database']) && is_array($xml['database']))
+			{
+				$db=$this->getDbConnection();
+				foreach($xml['database'] as $name=>$value)
+					$db->setSubProperty($name,$value);
+			}
+		}
+		else
+		{
+			if($prop=$xml->getElementByTagName('database'))
+			{
+				$db=$this->getDbConnection();
+				foreach($prop->getAttributes() as $name=>$value)
+					$db->setSubproperty($name,$value);
+			}
+		}
+	}
+
+	/**
+	 * The module ID of another TDataSourceConfig. The {@link getDbConnection DbConnection}
+	 * property of this configuration will equal to {@link getDbConnection DbConnection}
+	 * of the given TDataSourceConfig module.
+	 * @param string module ID.
+	 */
+	public function setConnectionID($value)
+	{
+		$this->_connID=$value;
+	}
+
+	/**
+	 * @return string connection module ID.
+	 */
+	public function getConnectionID()
+	{
+		return $this->_connID;
+	}
+
+	/**
+	 * Gets the TDbConnection from another module if {@link setConnectionID ConnectionID}
+	 * is supplied and valid. Otherwise, a connection of type given by
+	 * {@link setConnectionClass ConnectionClass} is created.
+	 * @return TDbConnection database connection.
+	 */
+	public function getDbConnection()
+	{
+		if($this->_conn===null)
+		{
+			if($this->_connID!=='')
+				$this->_conn = $this->findConnectionByID($this->getConnectionID());
+			else
+				$this->_conn = Prado::createComponent($this->getConnectionClass());
+		}
+		return $this->_conn;
+	}
+
+	/**
+	 * Alias for getDbConnection().
+	 * @return TDbConnection database connection.
+	 */
+	public function getDatabase()
+	{
+		return $this->getDbConnection();
+	}
+
+	/**
+	 * @param string Database connection class name to be created.
+	 */
+	public function getConnectionClass()
+	{
+		return $this->_connClass;
+	}
+
+	/**
+	 * The database connection class name to be created when {@link getDbConnection}
+	 * method is called <b>and</b> {@link setConnectionID ConnectionID} is null. The
+	 * {@link setConnectionClass ConnectionClass} property must be set before
+	 * calling {@link getDbConnection} if you wish to create the connection using the
+	 * given class name.
+	 * @param string Database connection class name.
+	 * @throws TConfigurationException when database connection is already established.
+	 */
+	public function setConnectionClass($value)
+	{
+		if($this->_conn!==null)
+			throw new TConfigurationException('datasource_dbconnection_exists', $value);
+		$this->_connClass=$value;
+	}
+
+	/**
+	 * Finds the database connection instance from the Application modules.
+	 * @param string Database connection module ID.
+	 * @return TDbConnection database connection.
+	 * @throws TConfigurationException when module is not of TDbConnection or TDataSourceConfig.
+	 */
+	protected function findConnectionByID($id)
+	{
+		$conn = $this->getApplication()->getModule($id);
+		if($conn instanceof TDbConnection)
+			return $conn;
+		else if($conn instanceof TDataSourceConfig)
+			return $conn->getDbConnection();
+		else
+			throw new TConfigurationException('datasource_dbconnection_invalid',$id);
+	}
+}