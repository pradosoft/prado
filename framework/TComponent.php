<?php
/**
 * TComponent, TPropertyValue classes
 *
 * @author Qiang Xue <qiang.xue@gmail.com>
 *
 * Global Events, intra-object events, Class behaviors, expanded behaviors
 * @author Brad Anderson <javalizard@mac.com>
 *
 * @author Qiang Xue <qiang.xue@gmail.com>
 * @link https://github.com/pradosoft/prado
 * @license https://github.com/pradosoft/prado/blob/master/LICENSE
 * @package Prado
 */

namespace Prado;

use Prado\Util\IBaseBehavior;
use Prado\Web\Javascripts\TJavaScriptLiteral;
use Prado\Web\Javascripts\TJavaScriptString;
use Prado\Util\TCallChain;
use Prado\Util\IBehavior;
use Prado\Util\IDynamicMethods;
use Prado\Util\IClassBehavior;
use Prado\Util\TClassBehaviorEventParameter;
use Prado\Exceptions\TApplicationException;
use Prado\Exceptions\TInvalidOperationException;
use Prado\Exceptions\TInvalidDataTypeException;
use Prado\Exceptions\TInvalidDataValueException;
use Prado\Collections\TWeakCallableCollection;
use Prado\Collections\TPriorityMap;

/**
 * TComponent class
 *
 * TComponent is the base class for all PRADO components.
 * TComponent implements the protocol of defining, using properties, behaviors,
 * and events.
 *
 * A property is defined by a getter method, and/or a setter method.
 * Properties can be accessed in the way like accessing normal object members.
 * Reading or writing a property will cause the invocation of the corresponding
 * getter or setter method, e.g.,
 * <code>
 * $a=$this->Text;     // equivalent to $a=$this->getText();
 * $this->Text='abc';  // equivalent to $this->setText('abc');
 * </code>
 * The signatures of getter and setter methods are as follows,
 * <code>
 * // getter, defines a readable property 'Text'
 * function getText() { ... }
 * // setter, defines a writable property 'Text', with $value being the value to be set to the property
 * function setText($value) { ... }
 * </code>
 * Property names are case-insensitive. It is recommended that they are written
 * in the format of concatenated words, with the first letter of each word
 * capitalized (e.g. DisplayMode, ItemStyle).
 *
 * Javascript Get and Set
 *
 * Since Prado 3.2 a new class of javascript-friendly properties have been introduced
 * to better deal with potential security problems like cross-site scripting issues.
 * All the data that gets sent clientside inside a javascript block is now encoded by default.
 * Sometimes there's the need to bypass this encoding and be able to send raw javascript code.
 * This new class of javascript-friendly properties are identified by their name
 * starting with 'js' (case insensitive):
 * <code>
 * // getter, defines a readable property 'Text'
 * function getJsText() { ... }
 * // setter, defines a writable property 'Text', with $value being the value to be set to the property
 * function setJsText(TJavaScriptLiteral $value) { ... }
 * </code>
 * Js-friendly properties can be accessed using both their Js-less name and their Js-enabled name:
 * <code>
 * // set some simple text as property value
 * $component->Text = 'text';
 * // set some javascript code as property value
 * $component->JsText = 'raw javascript';
 * </code>
 * In the first case, the property value will automatically gets encoded when sent
 * clientside inside a javascript block.
 * In the second case, the property will be 'marked' as being a safe javascript
 * statement and will not be encoded when rendered inside a javascript block.
 * This special handling makes use of the {@link TJavaScriptLiteral} class.
 *
 * Events
 *
 * An event is defined by the presence of a method whose name starts with 'on'.
 * The event name is the method name and is thus case-insensitive.
 * An event can be attached with one or several methods (called event handlers).
 * An event can be raised by calling {@link raiseEvent} method, upon which
 * the attached event handlers will be invoked automatically in the order they
 * are attached to the event. Event handlers must have the following signature,
 * <code>
 * function eventHandlerFuncName($sender,$param) { ... }
 * </code>
 * where $sender refers to the object who is responsible for the raising of the event,
 * and $param refers to a structure that may contain event-specific information.
 * To raise an event (assuming named as 'Click') of a component, use
 * <code>
 * $component->raiseEvent('OnClick');
 * $component->raiseEvent('OnClick', $this, $param);
 * </code>
 * To attach an event handler to an event, use one of the following ways,
 * <code>
 * $component->OnClick=$callback;  // or $component->OnClick->add($callback);
 * $component->attachEventHandler('OnClick',$callback);
 * </code>
 * The first two ways make use of the fact that $component->OnClick refers to
 * the event handler list {@link TWeakCallableCollection} for the 'OnClick' event.
 * The variable $callback contains the definition of the event handler that can
 * be either a string referring to a global function name, or an array whose
 * first element refers to an object and second element a method name/path that
 * is reachable by the object, e.g.
 * - 'buttonClicked' : buttonClicked($sender,$param);
 * - array($object,'buttonClicked') : $object->buttonClicked($sender,$param);
 * - array($object,'MainContent.SubmitButton.buttonClicked') :
 *   $object->MainContent->SubmitButton->buttonClicked($sender,$param);
 *
 * With the addition of behaviors, a more expansive event model is needed.  There
 * are two new event types (global and dynamic events) as well as a more comprehensive
 * behavior model that includes class wide behaviors.
 *
 * A global event is defined by all events whose name starts with 'fx'.
 * The event name is potentially a method name and is thus case-insensitive. All 'fx' events
 * are valid as the whole 'fx' event/method space is global in nature. Any object may patch into
 * any global event by defining that event as a method. Global events have priorities
 * just like 'on' events; so as to be able to order the event execution. Due to the
 * nature of all events which start with 'fx' being valid, in effect, every object
 * has every 'fx' global event. It is simply an issue of tapping into the desired
 * global event.
 *
 * A global event that starts with 'fx' can be called even if the object does not
 * implement the method of the global event.  A call to a non-existing 'fx' method
 * will, at minimal, function and return null.  If a method argument list has a first
 * parameter, it will be returned instead of null.  This allows filtering and chaining.
 * 'fx' methods do not automatically install and uninstall. To install and uninstall an
 * object's global event listeners, call the object's {@link listen} and
 * {@link unlisten} methods, respectively.  An object may auto-install its global event
 * during {@link __construct} by overriding {@link getAutoGlobalListen} and returning true.
 *
 * As of PHP version 5.3, nulled objects without code references will still continue to persist
 * in the global event queue because {@link __destruct} is not automatically called.  In the common
 * __destruct method, if an object is listening to global events, then {@link unlisten} is called.
 * {@link unlisten} is required to be manually called before an object is
 * left without references if it is currently listening to any global events. This includes
 * class wide behaviors.  This is corrected in PHP 7.4.0 with WeakReferences and {@link
 * TWeakCallableCollection}
 *
 * An object that contains a method that starts with 'fx' will have those functions
 * automatically receive those events of the same name after {@link listen} is called on the object.
 *
 * An object may listen to a global event without defining an 'fx' method of the same name by
 * adding an object method to the global event list.  For example
 * <code>
 * $component->fxGlobalCheck=$callback;  // or $component->OnClick->add($callback);
 * $component->attachEventHandler('fxGlobalCheck',array($object, 'someMethod'));
 * </code>
 *
 * Events between Objects and their behaviors, Dynamic Events
 *
 * An intra-object/behavior event is defined by methods that start with 'dy'.  Just as with
 * 'fx' global events, every object has every dynamic event.  Any call to a method that
 * starts with 'dy' will be handled, regardless of whether it is implemented.  These
 * events are for communicating with attached behaviors.
 *
 * Dynamic events can be used in a variety of ways.  They can be used to tell behaviors
 * when a non-behavior method is called.  Dynamic events could be used as data filters.
 * They could also be used to specify when a piece of code is to be run, eg. should the
 * loop process be performed on a particular piece of data.  In this way, some control
 * is handed to the behaviors over the process and/or data.
 *
 * If there are no handlers for an 'fx' or 'dy' event, it will return the first
 * parameter of the argument list.  If there are no arguments, these events
 * will return null.  If there are handlers an 'fx' method will be called directly
 * within the object.  Global 'fx' events are triggered by calling {@link raiseEvent}.
 * For dynamic events where there are behaviors that respond to the dynamic events, a
 * {@link TCallChain} is developed.  A call chain allows the behavior dynamic event
 * implementations to call further implementing behaviors within a chain.
 *
 * If an object implements {@link IDynamicMethods}, all global and object dynamic
 * events will be sent to {@link __dycall}.  In the case of global events, all
 * global events will trigger this method.  In the case of behaviors, all undefined
 * dynamic events  which are called will be passed through to this method.
 *
 *
 * Behaviors
 *
 * There are two types of behaviors.  There are individual object behaviors and
 * there are class wide behaviors.  Class behaviors depend upon object behaviors.
 *
 * When a new class implements {@link IBehavior} or {@link IClassBehavior} or
 * extends {@link TBehavior} or {@link TClassBehavior}, it may be attached to an
 * object by calling the object's {@link attachBehavior}.  The behaviors associated
 * name can then be used to {@link enableBehavior} or {@link disableBehavior}
 * the specific behavior.
 *
 * All behaviors may be turned on and off via {@link enableBehaviors} and
 * {@link disableBehaviors}, respectively.  To check if behaviors are on or off
 * a call to {@link getBehaviorsEnabled} will provide the variable.
 *
 * Attaching and detaching whole sets of behaviors is done using
 * {@link attachBehaviors} and {@link detachBehaviors}.  {@link clearBehaviors}
 * removes all of an object's behaviors.
 *
 * {@link asa} returns a behavior of a specific name.  {@link isa} is the
 * behavior inclusive function that acts as the PHP operator {@link instanceof}.
 * A behavior could provide the functionality of a specific class thus causing
 * the host object to act similarly to a completely different class.  A behavior
 * would then implement {@link IInstanceCheck} to provide the identity of the
 * different class.
 *
 * Class behaviors are similar to object behaviors except that the class behavior
 * is the implementation for all instances of the class.  A class behavior
 * will have the object upon which is being called be prepended to the parameter
 * list.  This way the object is known across the class behavior implementation.
 *
 * Class behaviors are attached using {@link attachClassBehavior} and detached
 * using {@link detachClassBehavior}.  Class behaviors are important in that
 * they will be applied to all new instances of a particular class.  In this way
 * class behaviors become default behaviors to a new instances of a class in
 * {@link __construct}.  Detaching a class behavior will remove the behavior
 * from the default set of behaviors created for an object when the object
 * is instanced.
 *
 * Class behaviors are also added to all existing instances via the global 'fx'
 * event mechanism.  When a new class behavior is added, the event
 * {@link fxAttachClassBehavior} is raised and all existing instances that are
 * listening to this global event (primarily after {@link listen} is called)
 * will have this new behavior attached.  A similar process is used when
 * detaching class behaviors.  Any objects listening to the global 'fx' event
 * {@link fxDetachClassBehavior} will have a class behavior removed.
 *
 * Dynamic Intra-Object Events
 *
 * Dynamic events start with 'dy'.  This mechanism is used to allow objects
 * to communicate with their behaviors directly.  The entire 'dy' event space
 * is valid.  All attached, enabled behaviors that implement a dynamic event
 * are called when the host object calls the dynamic event.  If there is no
 * implementation or behaviors, this returns null when no parameters are
 * supplied and will return the first parameter when there is at least one
 * parameter in the dynamic event.
 * <code>
 *	 null == $this->dyBehaviorEvent();
 *	 5 == $this->dyBehaviorEvent(5); //when no behaviors implement this dynamic event
 * </code>
 *
 * Dynamic events can be chained together within behaviors to allow for data
 * filtering. Dynamic events are implemented within behaviors by defining the
 * event as a method.
 * <code>
 * class TObjectBehavior extends TBehavior {
 *     public function dyBehaviorEvent($param1, $callchain) {
 *			//Do something, eg:  $param1 += 13;
 *			return $callchain->dyBehaviorEvent($param1);
 *     }
 * }
 * </code>
 * This implementation of a behavior and dynamic event will flow through to the
 * next behavior implementing the dynamic event.  The first parameter is always
 * return when it is supplied.  Otherwise a dynamic event returns null.
 *
 * In the case of a class behavior, the object is also prepended to the dynamic
 * event.
 * <code>
 * class TObjectClassBehavior extends TClassBehavior {
 *     public function dyBehaviorEvent($hostobject, $param1, $callchain) {
 *			//Do something, eg:  $param1 += $hostobject->getNumber();
 *			return $callchain->dyBehaviorEvent($param1);
 *     }
 * }
 * </code>
 * When calling a dynamic event, only the parameters are passed.  The host object
 * and the call chain are built into the framework.
 *
 * Global Event and Dynamic event catching
 *
 * Given that all global 'fx' events and dynamic 'dy' events are valid and
 * operational, there is a mechanism for catching events called that are not
 * implemented (similar to the built-in PHP method {@link __call}).  When
 * a dynamic or global event is called but a behavior does not implement it,
 * yet desires to know when an undefined dynamic event is run, the behavior
 * implements the interface {@link IDynamicMethods} and method {@link __dycall}.
 *
 * In the case of dynamic events, {@link __dycall} is supplied with the method
 * name and its parameters.  When a global event is raised, via {@link raiseEvent},
 * the method is the event name and the parameters are supplied.
 *
 * When implemented, this catch-all mechanism is called for event global event event
 * when implemented outside of a behavior.  Within a behavior, it will also be called
 * when the object to which the behavior is attached calls any unimplemented dynamic
 * event.  This is the fall-back mechanism for informing a class and/or behavior
 * of when an global and/or undefined dynamic event is executed.
 *
 * @author Qiang Xue <qiang.xue@gmail.com>
 * @author Brad Anderson <javalizard@mac.com>
 * @package Prado
 * @since 3.0
 * @method void dyListen(array $globalEvents)
 * @method void dyUnlisten(array $globalEvents)
 * @method string dyPreRaiseEvent(string $name, mixed $sender, \Prado\TEventParameter $param, null|numeric $responsetype, null|function $postfunction)
 * @method dyIntraRaiseEventTestHandler(callable $handler, mixed $sender, \Prado\TEventParameter $param, string $name)
 * @method bool dyIntraRaiseEventPostHandler(string $name, mixed $sender, \Prado\TEventParameter $param, callable $handler, $response)
 * @method array dyPostRaiseEvent(array $responses, string $name, mixed $sender, \Prado\TEventParameter $param, null|numeric $responsetype, null|function $postfunction)
 * @method string dyEvaluateExpressionFilter(string $statements)
 * @method string dyEvaluateStatementsFilter(string $statements)
 * @method dyCreatedOnTemplate(\Prado\TComponent $parent)
 * @method void dyAddParsedObject(\Prado\TComponent|string $object)
 * @method void dyAttachBehavior(string $name, IBehavior $behavior)
 * @method void dyDetachBehavior(string $name, IBehavior $behavior)
 * @method void dyEnableBehavior(string $name, IBehavior $behavior)
 * @method void dyDisableBehavior(string $name, IBehavior $behavior)
 * @method void dyEnableBehaviors()
 * @method void dyDisableBehaviors()
 */
class TComponent
{
	/**
	 * @var array event handler lists
	 */
	protected $_e = [];

	/**
	 * @var bool if listening is enabled.  Automatically turned on or off in
	 * constructor according to {@link getAutoGlobalListen}.  Default false, off
	 */
	protected $_listeningenabled = false;

	/**
	 * @var array static registered global event handler lists
	 */
	private static $_ue = [];

	/**
	 * @var bool if object behaviors are on or off.  default true, on
	 */
	protected $_behaviorsenabled = true;

	/**
	 * @var TPriorityMap list of object behaviors
	 */
	protected $_m;

	/**
	 * @var array static global class behaviors, these behaviors are added upon instantiation of a class
	 */
	private static $_um = [];


	/**
	 * @const string the name of the global {@link raiseEvent} listener
	 */
	const GLOBAL_RAISE_EVENT_LISTENER = 'fxGlobalListener';


	/**
	 * The common __construct
	 * If desired by the new object, this will auto install and listen to global event functions
	 * as defined by the object via 'fx' methods. This also attaches any predefined behaviors.
	 * This function installs all class behaviors in a class hierarchy from the deepest subclass
	 * through each parent to the top most class, TComponent.
	 */
	public function __construct()
	{
		if ($this->getAutoGlobalListen()) {
			$this->listen();
		}

		$classes = array_reverse($this->getClassHierarchy(true));
		foreach ($classes as $class) {
			if (isset(self::$_um[$class])) {
				$this->attachBehaviors(self::$_um[$class]);
			}
		}
	}


	/**
	 * Tells TComponent whether or not to automatically listen to global events.
	 * Defaults to false because PHP variable cleanup is affected if this is true.
	 * When unsetting a variable that is listening to global events, {@link unlisten}
	 * must explicitly be called when cleaning variables allocation or else the global
	 * event registry will contain references to the old object. This is true for PHP 5.4
	 *
	 * Override this method by a subclass to change the setting.  When set to true, this
	 * will enable {@link __construct} to call {@link listen}.
	 *
	 * @return bool whether or not to auto listen to global events during {@link __construct}, default false
	 */
	public function getAutoGlobalListen()
	{
		return false;
	}


	/**
	 * The common __destruct
	 * This unlistens from the global event routines if listening
	 *
	 * PHP 5.3 does not __destruct objects when they are nulled and thus unlisten must be
	 * called must be explicitly called. PHP 7.4.0 uses WeakReferences and this will be called
	 * automatically.
	 */
	public function __destruct()
	{
		if ($this->_listeningenabled) {
			$this->unlisten();
		}
	}


	/**
	 * This utility function is a private array filter method.  The array values
	 * that start with 'fx' are filtered in.
	 * @param mixed $name
	 */
	private function filter_prado_fx($name)
	{
		return strncasecmp($name, 'fx', 2) === 0;
	}


	/**
	 * This returns an array of the class name and the names of all its parents.  The base object first,
	 * {@link TComponent}, and the deepest subclass is last.
	 * @param bool $lowercase optional should the names be all lowercase true/false
	 * @return array array of strings being the class hierarchy of $this.
	 */
	public function getClassHierarchy($lowercase = false)
	{
		$class = get_class($this);
		$classes = [$class];
		while ($class = get_parent_class($class)) {
			array_unshift($classes, $class);
		}
		if ($lowercase) {
			return array_map('strtolower', $classes);
		}
		return $classes;
	}


	/**
	 * This adds an object's fx event handlers into the global broadcaster to listen into any
	 * broadcast global events called through {@link raiseEvent}
	 *
	 * Behaviors may implement the function:
	 * <code>
	 *	public function dyListen($globalEvents[, $chain]) {
	 * 		$this->listen(); //eg
	 * }
	 * </code>
	 * to be executed when listen is called.  All attached behaviors are notified through dyListen.
	 *
	 * @return numeric the number of global events that were registered to the global event registry
	 */
	public function listen()
	{
		if ($this->_listeningenabled) {
			return;
		}

		$fx = array_filter(get_class_methods($this), [$this, 'filter_prado_fx']);

		foreach ($fx as $func) {
			$this->getEventHandlers($func)->add([$this, $func]);
		}

		if (is_a($this, 'Prado\\Util\\IDynamicMethods')) {
			$this->attachEventHandler(TComponent::GLOBAL_RAISE_EVENT_LISTENER, [$this, '__dycall']);
			array_push($fx, TComponent::GLOBAL_RAISE_EVENT_LISTENER);
		}

		$this->_listeningenabled = true;

		$this->dyListen($fx);

		return count($fx);
	}

	/**
	 * this removes an object's fx events from the global broadcaster
	 *
	 * Behaviors may implement the function:
	 * <code>
	 *	public function dyUnlisten($globalEvents[, $chain]) {
	 * 		$this->behaviorUnlisten(); //eg
	 * }
	 * </code>
	 * to be executed when listen is called.  All attached behaviors are notified through dyUnlisten.
	 *
	 * @return numeric the number of global events that were unregistered from the global event registry
	 */
	public function unlisten()
	{
		if (!$this->_listeningenabled) {
			return;
		}

		$fx = array_filter(get_class_methods($this), [$this, 'filter_prado_fx']);

		foreach ($fx as $func) {
			$this->detachEventHandler($func, [$this, $func]);
		}

		if (is_a($this, 'Prado\\Util\\IDynamicMethods')) {
			$this->detachEventHandler(TComponent::GLOBAL_RAISE_EVENT_LISTENER, [$this, '__dycall']);
			array_push($fx, TComponent::GLOBAL_RAISE_EVENT_LISTENER);
		}

		$this->_listeningenabled = false;

		$this->dyUnlisten($fx);

		return count($fx);
	}

	/**
	 * Gets the state of listening to global events
	 * @return bool is Listening to global broadcast enabled
	 */
	public function getListeningToGlobalEvents()
	{
		return $this->_listeningenabled;
	}


	/**
	 * Calls a method.
	 * Do not call this method directly. This is a PHP magic method that we override
	 * to allow behaviors, dynamic events (intra-object/behavior events),
	 * undefined dynamic and global events, and
	 * to allow using the following syntax to call a property setter or getter.
	 * <code>
	 * $this->getPropertyName($value); // if there's a $this->getjsPropertyName() method
	 * $this->setPropertyName($value); // if there's a $this->setjsPropertyName() method
	 * </code>
	 *
	 * Additional object behaviors override class behaviors.
	 * dynamic and global events do not fail even if they aren't implemented.
	 * Any intra-object/behavior dynamic events that are not implemented by the behavior
	 * return the first function paramater or null when no parameters are specified.
	 *
	 * @param string $method method name that doesn't exist and is being called on the object
	 * @param mixed $args method parameters
	 * @throws TInvalidOperationException If the property is not defined or read-only or
	 * 		method is undefined
	 * @return mixed result of the method call, or false if 'fx' or 'dy' function but
	 *		is not found in the class, otherwise it runs
	 */
	public function __call($method, $args)
	{
		$getset = substr($method, 0, 3);
		if (($getset == 'get') || ($getset == 'set')) {
			$propname = substr($method, 3);
			$jsmethod = $getset . 'js' . $propname;
			if (method_exists($this, $jsmethod)) {
				if (count($args) > 0) {
					if ($args[0] && !($args[0] instanceof TJavaScriptString)) {
						$args[0] = new TJavaScriptString($args[0]);
					}
				}
				return call_user_func_array([$this, $jsmethod], $args);
			}

			if (($getset == 'set') && method_exists($this, 'getjs' . $propname)) {
				throw new TInvalidOperationException('component_property_readonly', get_class($this), $method);
			}
		}

		if ($this->_m !== null && $this->_behaviorsenabled) {
			if (strncasecmp($method, 'dy', 2) === 0) {
				$callchain = new TCallChain($method);
				foreach ($this->_m->toArray() as $behavior) {
					if ((!($behavior instanceof IBehavior) || $behavior->getEnabled()) && (method_exists($behavior, $method) || ($behavior instanceof IDynamicMethods))) {
						$behavior_args = $args;
						if ($behavior instanceof IClassBehavior) {
							array_unshift($behavior_args, $this);
						}
						$callchain->addCall([$behavior, $method], $behavior_args);
					}
				}
				if ($callchain->getCount() > 0) {
					return call_user_func_array([$callchain, 'call'], $args);
				}
			} else {
				foreach ($this->_m->toArray() as $behavior) {
					if ((!($behavior instanceof IBehavior) || $behavior->getEnabled()) && method_exists($behavior, $method)) {
						if ($behavior instanceof IClassBehavior) {
							array_unshift($args, $this);
						}
						return call_user_func_array([$behavior, $method], $args);
					}
				}
			}
		}

		if (strncasecmp($method, 'dy', 2) === 0 || strncasecmp($method, 'fx', 2) === 0) {
			if ($this instanceof IDynamicMethods) {
				return $this->__dycall($method, $args);
			}
			return $args[0] ?? null;
		}

		// don't thrown an exception for __magicMethods() or any other weird methods natively implemented by php
		if (!method_exists($this, $method)) {
			throw new TApplicationException('component_method_undefined', get_class($this), $method);
		}
	}


	/**
	 * Returns a property value or an event handler list by property or event name.
	 * Do not call this method. This is a PHP magic method that we override
	 * to allow using the following syntax to read a property:
	 * <code>
	 * $value=$component->PropertyName;
	 * $value=$component->jsPropertyName; // return JavaScript literal
	 * </code>
	 * and to obtain the event handler list for an event,
	 * <code>
	 * $eventHandlerList=$component->EventName;
	 * </code>
	 * This will also return the global event handler list when specifing an 'fx'
	 * event,
	 * <code>
	 * $globalEventHandlerList=$component->fxEventName;
	 * </code>
	 * When behaviors are enabled, this will return the behavior of a specific
	 * name, a property of a behavior, or an object 'on' event defined by the behavior.
	 * @param string $name the property name or the event name
	 * @throws TInvalidOperationException if the property/event is not defined.
	 * @return mixed the property value or the event handler list as {@link TWeakCallableCollection}
	 */
	public function __get($name)
	{
		if (method_exists($this, $getter = 'get' . $name)) {
			// getting a property
			return $this->$getter();
		} elseif (method_exists($this, $jsgetter = 'getjs' . $name)) {
			// getting a javascript property
			return (string) $this->$jsgetter();
		} elseif (strncasecmp($name, 'on', 2) === 0 && method_exists($this, $name)) {
			// getting an event (handler list)
			$name = strtolower($name);
			if (!isset($this->_e[$name])) {
				$this->_e[$name] = new TWeakCallableCollection;
			}
			return $this->_e[$name];
		} elseif (strncasecmp($name, 'fx', 2) === 0) {
			// getting a global event (handler list)
			$name = strtolower($name);
			if (!isset(self::$_ue[$name])) {
				self::$_ue[$name] = new TWeakCallableCollection;
			}
			return self::$_ue[$name];
		} elseif ($this->_behaviorsenabled) {
			// getting a behavior property/event (handler list)
			if (isset($this->_m[$name])) {
				return $this->_m[$name];
			} elseif ($this->_m !== null) {
				foreach ($this->_m->toArray() as $behavior) {
					if ((!($behavior instanceof IBehavior) || $behavior->getEnabled()) &&
						(property_exists($behavior, $name) || $behavior->canGetProperty($name) || $behavior->hasEvent($name))) {
						return $behavior->$name;
					}
				}
			}
		}
		throw new TInvalidOperationException('component_property_undefined', get_class($this), $name);
	}

	/**
	 * Sets value of a component property.
	 * Do not call this method. This is a PHP magic method that we override
	 * to allow using the following syntax to set a property or attach an event handler.
	 * <code>
	 * $this->PropertyName=$value;
	 * $this->jsPropertyName=$value; // $value will be treated as a JavaScript literal
	 * $this->EventName=$handler;
	 * $this->fxEventName=$handler; //global event listener
	 * </code>
	 * When behaviors are enabled, this will also set a behaviors properties and events.
	 * @param string $name the property name or event name
	 * @param mixed $value the property value or event handler
	 * @throws TInvalidOperationException If the property is not defined or read-only.
	 */
	public function __set($name, $value)
	{
		if (method_exists($this, $setter = 'set' . $name)) {
			if (strncasecmp($name, 'js', 2) === 0 && $value && !($value instanceof TJavaScriptLiteral)) {
				$value = new TJavaScriptLiteral($value);
			}
			return $this->$setter($value);
		} elseif (method_exists($this, $jssetter = 'setjs' . $name)) {
			if ($value && !($value instanceof TJavaScriptString)) {
				$value = new TJavaScriptString($value);
			}
			return $this->$jssetter($value);
		} elseif ((strncasecmp($name, 'on', 2) === 0 && method_exists($this, $name)) || strncasecmp($name, 'fx', 2) === 0) {
			return $this->attachEventHandler($name, $value);
		} elseif ($this->_m !== null && $this->_m->getCount() > 0 && $this->_behaviorsenabled) {
			$sets = 0;
			foreach ($this->_m->toArray() as $behavior) {
				if ((!($behavior instanceof IBehavior) || $behavior->getEnabled()) &&
					(property_exists($behavior, $name) || $behavior->canSetProperty($name) || $behavior->hasEvent($name))) {
					$behavior->$name = $value;
					$sets++;
				}
			}
			if ($sets) {
				return $value;
			}
		}

		if (method_exists($this, 'get' . $name) || method_exists($this, 'getjs' . $name)) {
			throw new TInvalidOperationException('component_property_readonly', get_class($this), $name);
		} else {
			throw new TInvalidOperationException('component_property_undefined', get_class($this), $name);
		}
	}

	/**
	 * Checks if a property value is null, there are no events in the object
	 * event list or global event list registered under the name, and, if
	 * behaviors are enabled,
	 * Do not call this method. This is a PHP magic method that we override
	 * to allow using isset() to detect if a component property is set or not.
	 * This also works for global events.  When behaviors are enabled, it
	 * will check for a behavior of the specified name, and also check
	 * the behavior for events and properties.
	 * @param string $name the property name or the event name
	 * @since 3.2.3
	 */
	public function __isset($name)
	{
		if (method_exists($this, $getter = 'get' . $name)) {
			return $this->$getter() !== null;
		} elseif (method_exists($this, $jsgetter = 'getjs' . $name)) {
			return $this->$jsgetter() !== null;
		} elseif (strncasecmp($name, 'on', 2) === 0 && method_exists($this, $name)) {
			$name = strtolower($name);
			return isset($this->_e[$name]) && $this->_e[$name]->getCount();
		} elseif (strncasecmp($name, 'fx', 2) === 0) {
			$name = strtolower($name);
			return isset(self::$_ue[$name]) && self::$_ue[$name]->getCount();
		} elseif ($this->_m !== null && $this->_m->getCount() > 0 && $this->_behaviorsenabled) {
			if (isset($this->_m[$name])) {
				return true;
			}
			foreach ($this->_m->toArray() as $behavior) {
				if ((!($behavior instanceof IBehavior) || $behavior->getEnabled())) {
					return isset($behavior->$name);
				}
			}
		}
		return false;
	}

	/**
	 * Sets a component property to be null.  Clears the object or global
	 * events. When enabled, loops through all behaviors and unsets the
	 * property or event.
	 * Do not call this method. This is a PHP magic method that we override
	 * to allow using unset() to set a component property to be null.
	 * @param string $name the property name or the event name
	 * @throws TInvalidOperationException if the property is read only.
	 * @since 3.2.3
	 */
	public function __unset($name)
	{
		if (method_exists($this, $setter = 'set' . $name)) {
			$this->$setter(null);
		} elseif (method_exists($this, $jssetter = 'setjs' . $name)) {
			$this->$jssetter(null);
		} elseif (strncasecmp($name, 'on', 2) === 0 && method_exists($this, $name)) {
			$this->_e[strtolower($name)]->clear();
		} elseif (strncasecmp($name, 'fx', 2) === 0) {
			$this->getEventHandlers($name)->remove([$this, $name]);
		} elseif ($this->_m !== null && $this->_m->getCount() > 0 && $this->_behaviorsenabled) {
			if (isset($this->_m[$name])) {
				$this->detachBehavior($name);
			} else {
				$unset = 0;
				foreach ($this->_m->toArray() as $behavior) {
					if ((!($behavior instanceof IBehavior) || $behavior->getEnabled())) {
						unset($behavior->$name);
						$unset++;
					}
				}
				if (!$unset && method_exists($this, 'get' . $name)) {
					throw new TInvalidOperationException('component_property_readonly', get_class($this), $name);
				}
			}
		} elseif (method_exists($this, 'get' . $name)) {
			throw new TInvalidOperationException('component_property_readonly', get_class($this), $name);
		}
	}

	/**
	 * Determines whether a property is defined.
	 * A property is defined if there is a getter or setter method
	 * defined in the class. Note, property names are case-insensitive.
	 * @param string $name the property name
	 * @return bool whether the property is defined
	 */
	public function hasProperty($name)
	{
		return $this->canGetProperty($name) || $this->canSetProperty($name);
	}

	/**
	 * Determines whether a property can be read.
	 * A property can be read if the class has a getter method
	 * for the property name. Note, property name is case-insensitive.
	 * This also checks for getjs.  When enabled, it loops through all
	 * active behaviors for the get property when undefined by the object.
	 * @param string $name the property name
	 * @return bool whether the property can be read
	 */
	public function canGetProperty($name)
	{
		if (method_exists($this, 'get' . $name) || method_exists($this, 'getjs' . $name)) {
			return true;
		} elseif ($this->_m !== null && $this->_behaviorsenabled) {
			foreach ($this->_m->toArray() as $behavior) {
				if ((!($behavior instanceof IBehavior) || $behavior->getEnabled()) && $behavior->canGetProperty($name)) {
					return true;
				}
			}
		}
		return false;
	}

	/**
	 * Determines whether a property can be set.
	 * A property can be written if the class has a setter method
	 * for the property name. Note, property name is case-insensitive.
	 * This also checks for setjs.  When enabled, it loops through all
	 * active behaviors for the set property when undefined by the object.
	 * @param string $name the property name
	 * @return bool whether the property can be written
	 */
	public function canSetProperty($name)
	{
		if (method_exists($this, 'set' . $name) || method_exists($this, 'setjs' . $name)) {
			return true;
		} elseif ($this->_m !== null && $this->_behaviorsenabled) {
			foreach ($this->_m->toArray() as $behavior) {
				if ((!($behavior instanceof IBehavior) || $behavior->getEnabled()) && $behavior->canSetProperty($name)) {
					return true;
				}
			}
		}
		return false;
	}

	/**
	 * Evaluates a property path.
	 * A property path is a sequence of property names concatenated by '.' character.
	 * For example, 'Parent.Page' refers to the 'Page' property of the component's
	 * 'Parent' property value (which should be a component also).
	 * When a property is not defined by an object, this also loops through all
	 * active behaviors of the object.
	 * @param string $path property path
	 * @return mixed the property path value
	 */
	public function getSubProperty($path)
	{
		$object = $this;
		foreach (explode('.', $path) as $property) {
			$object = $object->$property;
		}
		return $object;
	}

	/**
	 * Sets a value to a property path.
	 * A property path is a sequence of property names concatenated by '.' character.
	 * For example, 'Parent.Page' refers to the 'Page' property of the component's
	 * 'Parent' property value (which should be a component also).
	 * When a property is not defined by an object, this also loops through all
	 * active behaviors of the object.
	 * @param string $path property path
	 * @param mixed $value the property path value
	 */
	public function setSubProperty($path, $value)
	{
		$object = $this;
		if (($pos = strrpos($path, '.')) === false) {
			$property = $path;
		} else {
			$object = $this->getSubProperty(substr($path, 0, $pos));
			$property = substr($path, $pos + 1);
		}
		$object->$property = $value;
	}

	/**
	 * Determines whether an event is defined.
	 * An event is defined if the class has a method whose name is the event name
	 * prefixed with 'on', 'fx', or 'dy'.
	 * Every object responds to every 'fx' and 'dy' event as they are in a universally
	 * accepted event space.  'on' event must be declared by the object.
	 * When enabled, this will loop through all active behaviors for 'on' events
	 * defined by the behavior.
	 * Note, event name is case-insensitive.
	 * @param string $name the event name
	 * @return bool
	 */
	public function hasEvent($name)
	{
		if ((strncasecmp($name, 'on', 2) === 0 && method_exists($this, $name)) || strncasecmp($name, 'fx', 2) === 0 || strncasecmp($name, 'dy', 2) === 0) {
			return true;
		} elseif ($this->_m !== null && $this->_behaviorsenabled) {
			foreach ($this->_m->toArray() as $behavior) {
				if ((!($behavior instanceof IBehavior) || $behavior->getEnabled()) && $behavior->hasEvent($name)) {
					return true;
				}
			}
		}
		return false;
	}

	/**
	 * Checks if an event has any handlers.  This function also checks through all
	 * the behaviors for 'on' events when behaviors are enabled.
	 * 'dy' dynamic events are not handled by this function.
	 * @param string $name the event name
	 * @return bool whether an event has been attached one or several handlers
	 */
	public function hasEventHandler($name)
	{
		$name = strtolower($name);
		if (strncasecmp($name, 'fx', 2) === 0) {
			return isset(self::$_ue[$name]) && self::$_ue[$name]->getCount() > 0;
		} else {
			if (isset($this->_e[$name]) && $this->_e[$name]->getCount() > 0) {
				return true;
			} elseif ($this->_m !== null && $this->_behaviorsenabled) {
				foreach ($this->_m->toArray() as $behavior) {
					if ((!($behavior instanceof IBehavior) || $behavior->getEnabled()) && $behavior->hasEventHandler($name)) {
						return true;
					}
				}
			}
		}
		return false;
	}

	/**
	 * Returns the list of attached event handlers for an 'on' or 'fx' event.   This function also
	 * checks through all the behaviors for 'on' event lists when behaviors are enabled.
	 * @param mixed $name
	 * @throws TInvalidOperationException if the event is not defined
	 * @return TWeakCallableCollection list of attached event handlers for an event
	 */
	public function getEventHandlers($name)
	{
		if (strncasecmp($name, 'on', 2) === 0 && method_exists($this, $name)) {
			$name = strtolower($name);
			if (!isset($this->_e[$name])) {
				$this->_e[$name] = new TWeakCallableCollection;
			}
			return $this->_e[$name];
		} elseif (strncasecmp($name, 'fx', 2) === 0) {
			$name = strtolower($name);
			if (!isset(self::$_ue[$name])) {
				self::$_ue[$name] = new TWeakCallableCollection;
			}
			return self::$_ue[$name];
		} elseif ($this->_m !== null && $this->_behaviorsenabled) {
			foreach ($this->_m->toArray() as $behavior) {
				if ((!($behavior instanceof IBehavior) || $behavior->getEnabled()) && $behavior->hasEvent($name)) {
					return $behavior->getEventHandlers($name);
				}
			}
		}
		throw new TInvalidOperationException('component_event_undefined', get_class($this), $name);
	}

	/**
	 * Attaches an event handler to an event.
	 *
	 * The handler must be a valid PHP callback, i.e., a string referring to
	 * a global function name, or an array containing two elements with
	 * the first element being an object and the second element a method name
	 * of the object. In Prado, you can also use method path to refer to
	 * an event handler. For example, array($object,'Parent.buttonClicked')
	 * uses a method path that refers to the method $object->Parent->buttonClicked(...).
	 *
	 * The event handler must be of the following signature,
	 * <code>
	 * function handlerName($sender, $param) {}
	 * function handlerName($sender, $param, $name) {}
	 * </code>
	 * where $sender represents the object that raises the event,
	 * and $param is the event parameter. $name refers to the event name
	 * being handled.
	 *
	 * This is a convenient method to add an event handler.
	 * It is equivalent to {@link getEventHandlers}($name)->add($handler).
	 * For complete management of event handlers, use {@link getEventHandlers}
	 * to get the event handler list first, and then do various
	 * {@link TWeakCallableCollection} operations to append, insert or remove
	 * event handlers. You may also do these operations like
	 * getting and setting properties, e.g.,
	 * <code>
	 * $component->OnClick[]=array($object,'buttonClicked');
	 * $component->OnClick->insertAt(0,array($object,'buttonClicked'));
	 * </code>
	 * which are equivalent to the following
	 * <code>
	 * $component->getEventHandlers('OnClick')->add(array($object,'buttonClicked'));
	 * $component->getEventHandlers('OnClick')->insertAt(0,array($object,'buttonClicked'));
	 * </code>
	 *
	 * Due to the nature of {@link getEventHandlers}, any active behaviors defining
	 * new 'on' events, this method will pass through to the behavior transparently.
	 *
	 * @param string $name the event name
	 * @param callable $handler the event handler
	 * @param null|numeric $priority the priority of the handler, defaults to null which translates into the
	 * default priority of 10.0 within {@link TWeakCallableCollection}
	 * @throws TInvalidOperationException if the event does not exist
	 */
	public function attachEventHandler($name, $handler, $priority = null)
	{
		$this->getEventHandlers($name)->add($handler, $priority);
	}

	/**
	 * Detaches an existing event handler.
	 * This method is the opposite of {@link attachEventHandler}.  It will detach
	 * any 'on' events defined by an objects active behaviors as well.
	 * @param string $name event name
	 * @param callable $handler the event handler to be removed
	 * @param null|false|numeric $priority the priority of the handler, defaults to false which translates
	 * to an item of any priority within {@link TWeakCallableCollection}; null means the default priority
	 * @return bool if the removal is successful
	 */
	public function detachEventHandler($name, $handler, $priority = false)
	{
		if ($this->hasEventHandler($name)) {
			try {
				$this->getEventHandlers($name)->remove($handler, $priority);
				return true;
			} catch (\Exception $e) {
			}
		}
		return false;
	}

	/**
	 * Raises an event.  This raises both inter-object 'on' events and global 'fx' events.
	 * This method represents the happening of an event and will
	 * invoke all attached event handlers for the event in {@link TWeakCallableCollection} order.
	 * This method does not handle intra-object/behavior dynamic 'dy' events.
	 *
	 * There are ways to handle event responses.  By defailt {@link EVENT_RESULT_FILTER},
	 * all event responses are stored in an array, filtered for null responses, and returned.
	 * If {@link EVENT_RESULT_ALL} is specified, all returned results will be stored along
	 * with the sender and param in an array
	 * <code>
	 * 		$result[] = array('sender'=>$sender,'param'=>$param,'response'=>$response);
	 * </code>
	 *
	 * If {@link EVENT_RESULT_FEED_FORWARD} is specified, then each handler result is then
	 * fed forward as the parameters for the next event.  This allows for events to filter data
	 * directly by affecting the event parameters
	 *
	 * If a callable function is set in the response type or the post function filter is specified then the
	 * result of each called event handler is post processed by the callable function.  Used in
	 * combination with {@link EVENT_RESULT_FEED_FORWARD}, any event (and its result) can be chained.
	 *
	 * When raising a global 'fx' event, registered handlers in the global event list for
	 * {@link GLOBAL_RAISE_EVENT_LISTENER} are always added into the set of event handlers.  In this way,
	 * these global events are always raised for every global 'fx' event.  The registered handlers for global
	 * raiseEvent events have priorities.  Any registered global raiseEvent event handlers with a priority less than zero
	 * are added before the main event handlers being raised and any registered global raiseEvent event handlers
	 * with a priority equal or greater than zero are added after the main event handlers being raised.  In this way
	 * all {@link GLOBAL_RAISE_EVENT_LISTENER} handlers are always called for every raised 'fx' event.
	 *
	 * Behaviors may implement the following functions:
	 * <code>
	 *	public function dyPreRaiseEvent($name,$sender,$param,$responsetype,$postfunction[, $chain]) {
	 *  	return $name; //eg, the event name may be filtered/changed
	 *  }
	 *	public function dyIntraRaiseEventTestHandler($handler,$sender,$param,$name[, $chain]) {
	 *  	return true; //should this particular handler be executed?  true/false
	 *  }
	 *  public function dyIntraRaiseEventPostHandler($name,$sender,$param,$handler,$response[, $chain]) {
	 *		//contains the per handler response
	 *  }
	 *  public function dyPostRaiseEvent($responses,$name,$sender,$param,$responsetype,$postfunction[, $chain]) {
	 *		return $responses;
	 *  }
	 * </code>
	 * to be executed when raiseEvent is called.  The 'intra' dynamic events are called per handler in
	 * the handler loop.
	 *
	 * dyPreRaiseEvent has the effect of being able to change the event being raised.  This intra
	 * object/behavior event returns the name of the desired event to be raised.  It will pass through
	 * if no dynamic event is specified, or if the original event name is returned.
	 * dyIntraRaiseEventTestHandler returns true or false as to whether a specific handler should be
	 * called for a specific raised event (and associated event arguments)
	 * dyIntraRaiseEventPostHandler does not return anything.  This allows behaviors to access the results
	 * of an event handler in the per handler loop.
	 * dyPostRaiseEvent returns the responses.  This allows for any post processing of the event
	 * results from the sum of all event handlers
	 *
	 * When handling a catch-all {@link __dycall}, the method name is the name of the event
	 * and the parameters are the sender, the param, and then the name of the event.
	 *
	 * @param string $name the event name
	 * @param mixed $sender the event sender object
	 * @param \Prado\TEventParameter $param the event parameter
	 * @param null|numeric $responsetype how the results of the event are tabulated.  default: {@link EVENT_RESULT_FILTER}  The default filters out
	 *		null responses. optional
	 * @param null|callable $postfunction any per handler filtering of the response result needed is passed through
	 *		this if not null. default: null.  optional
	 * @throws TInvalidOperationException if the event is undefined
	 * @throws TInvalidDataValueException If an event handler is invalid
	 * @return mixed the results of the event
	 */
	public function raiseEvent($name, $sender, $param, $responsetype = null, $postfunction = null)
	{
		$p = $param;
		if (is_callable($responsetype)) {
			$postfunction = $responsetype;
			$responsetype = null;
		}

		if ($responsetype === null) {
			$responsetype = TEventResults::EVENT_RESULT_FILTER;
		}

		$name = strtolower($name);
		$responses = [];

		$name = $this->dyPreRaiseEvent($name, $sender, $param, $responsetype, $postfunction);

		if ($this->hasEventHandler($name) || $this->hasEventHandler(TComponent::GLOBAL_RAISE_EVENT_LISTENER)) {
			$handlers = $this->getEventHandlers($name);
			$handlerArray = $handlers->toArray();
			if (strncasecmp($name, 'fx', 2) === 0 && $this->hasEventHandler(TComponent::GLOBAL_RAISE_EVENT_LISTENER)) {
				$globalhandlers = $this->getEventHandlers(TComponent::GLOBAL_RAISE_EVENT_LISTENER);
				$handlerArray = array_merge($globalhandlers->toArrayBelowPriority(0), $handlerArray, $globalhandlers->toArrayAbovePriority(0));
			}
			$response = null;
			foreach ($handlerArray as $handler) {
				if ($this->dyIntraRaiseEventTestHandler($handler, $sender, $param, $name) === false) {
					continue;
				}

				if (is_string($handler)) {
					if (($pos = strrpos($handler, '.')) !== false) {
						$object = $this->getSubProperty(substr($handler, 0, $pos));
						$method = substr($handler, $pos + 1);
						if (method_exists($object, $method) || strncasecmp($method, 'dy', 2) === 0 || strncasecmp($method, 'fx', 2) === 0) {
							if ($method == '__dycall') {
								$response = $object->__dycall($name, [$sender, $param, $name]);
							} else {
								$response = $object->$method($sender, $param, $name);
							}
						} else {
							throw new TInvalidDataValueException('component_eventhandler_invalid', get_class($this), $name, $handler);
						}
					} else {
						$response = call_user_func($handler, $sender, $param, $name);
					}
				} elseif (is_callable($handler, true)) {
					[$object, $method] = $handler;
					if (is_string($object)) {
						$response = call_user_func($handler, $sender, $param, $name);
					} else {
						if (($pos = strrpos($method, '.')) !== false) {
							$object = $object->getSubProperty(substr($method, 0, $pos));
							$method = substr($method, $pos + 1);
						}
						if (method_exists($object, $method) || strncasecmp($method, 'dy', 2) === 0 || strncasecmp($method, 'fx', 2) === 0) {
							if ($method == '__dycall') {
								$response = $object->__dycall($name, [$sender, $param, $name]);
							} else {
								$response = $object->$method($sender, $param, $name);
							}
						} else {
							throw new TInvalidDataValueException('component_eventhandler_invalid', get_class($this), $name, $handler[1]);
						}
					}
				} else {
					throw new TInvalidDataValueException('component_eventhandler_invalid', get_class($this), $name, gettype($handler));
				}

				$this->dyIntraRaiseEventPostHandler($name, $sender, $param, $handler, $response);

				if ($postfunction) {
					$response = call_user_func_array($postfunction, [$sender, $param, $this, $response]);
				}

				if ($responsetype & TEventResults::EVENT_RESULT_ALL) {
					$responses[] = ['sender' => $sender, 'param' => $param, 'response' => $response];
				} else {
					$responses[] = $response;
				}

				if ($response !== null && ($responsetype & TEventResults::EVENT_RESULT_FEED_FORWARD)) {
					$param = $response;
				}
			}
		} elseif (strncasecmp($name, 'on', 2) === 0 && !$this->hasEvent($name)) {
			throw new TInvalidOperationException('component_event_undefined', get_class($this), $name);
		}

		if ($responsetype & TEventResults::EVENT_RESULT_FILTER) {
			$responses = array_filter($responses);
		}

		$responses = $this->dyPostRaiseEvent($responses, $name, $sender, $param, $responsetype, $postfunction);

		return $responses;
	}

	/**
	 * Evaluates a PHP expression in the context of this control.
	 *
	 * Behaviors may implement the function:
	 * <code>
	 *	public function dyEvaluateExpressionFilter($expression, $chain) {
	 * 		return $chain->dyEvaluateExpressionFilter(str_replace('foo', 'bar', $expression)); //example
	 * }
	 * </code>
	 * to be executed when evaluateExpression is called.  All attached behaviors are notified through
	 * dyEvaluateExpressionFilter.  The chaining is important in this function due to the filtering
	 * pass-through effect.
	 *
	 * @param string $expression PHP expression
	 * @throws TInvalidOperationException if the expression is invalid
	 * @return mixed the expression result
	 */
	public function evaluateExpression($expression)
	{
		$expression = $this->dyEvaluateExpressionFilter($expression);
		try {
			return eval("return $expression;");
		} catch (\Exception $e) {
			throw new TInvalidOperationException('component_expression_invalid', get_class($this), $expression, $e->getMessage());
		}
	}

	/**
	 * Evaluates a list of PHP statements.
	 *
	 * Behaviors may implement the function:
	 * <code>
	 *	public function dyEvaluateStatementsFilter($statements, $chain) {
	 * 		return $chain->dyEvaluateStatementsFilter(str_replace('foo', 'bar', $statements)); //example
	 * }
	 * </code>
	 * to be executed when evaluateStatements is called.  All attached behaviors are notified through
	 * dyEvaluateStatementsFilter.  The chaining is important in this function due to the filtering
	 * pass-through effect.
	 *
	 * @param string $statements PHP statements
	 * @throws TInvalidOperationException if the statements are invalid
	 * @return string content echoed or printed by the PHP statements
	 */
	public function evaluateStatements($statements)
	{
		$statements = $this->dyEvaluateStatementsFilter($statements);
		try {
			ob_start();
			if (eval($statements) === false) {
				throw new \Exception('');
			}
			$content = ob_get_contents();
			ob_end_clean();
			return $content;
		} catch (\Exception $e) {
			throw new TInvalidOperationException('component_statements_invalid', get_class($this), $statements, $e->getMessage());
		}
	}

	/**
	 * This method is invoked after the component is instantiated by a template.
	 * When this method is invoked, the component's properties have been initialized.
	 * The default implementation of this method will invoke
	 * the potential parent component's {@link addParsedObject}.
	 * This method can be overridden.
	 *
	 * Behaviors may implement the function:
	 * <code>
	 *	public function dyCreatedOnTemplate($parent, $chain) {
	 * 		return $chain->dyCreatedOnTemplate($parent); //example
	 *  }
	 * </code>
	 * to be executed when createdOnTemplate is called.  All attached behaviors are notified through
	 * dyCreatedOnTemplate.
	 *
	 * @param \Prado\TComponent $parent potential parent of this control
	 * @see addParsedObject
	 */
	public function createdOnTemplate($parent)
	{
		$parent = $this->dyCreatedOnTemplate($parent);
		$parent->addParsedObject($this);
	}

	/**
	 * Processes an object that is created during parsing template.
	 * The object can be either a component or a static text string.
	 * This method can be overridden to customize the handling of newly created objects in template.
	 * Only framework developers and control developers should use this method.
	 *
	 * Behaviors may implement the function:
	 * <code>
	 *	public function dyAddParsedObject($object[, $chain]) {
	 *  }
	 * </code>
	 * to be executed when addParsedObject is called.  All attached behaviors are notified through
	 * dyAddParsedObject.
	 *
	 * @param \Prado\TComponent|string $object text string or component parsed and instantiated in template
	 * @see createdOnTemplate
	 */
	public function addParsedObject($object)
	{
		$this->dyAddParsedObject($object);
	}


	/**
	 *This is the method registered for all instanced objects should a class behavior be added after
	 * the class is instanced.  Only when the class to which the behavior is being added is in this
	 * object's class hierarchy, via {@link getClassHierarchy}, is the behavior added to this instance.
	 * @param mixed $sender the application
	 * @param TClassBehaviorEventParameter $param
	 * @since 3.2.3
	 */
	public function fxAttachClassBehavior($sender, $param)
	{
		if (in_array($param->getClass(), $this->getClassHierarchy(true))) {
			return $this->attachBehavior($param->getName(), $param->getBehavior(), $param->getPriority());
		}
	}


	/**
	 *	This is the method registered for all instanced objects should a class behavior be removed after
	 * the class is instanced.  Only when the class to which the behavior is being added is in this
	 * object's class hierarchy, via {@link getClassHierarchy}, is the behavior removed from this instance.
	 * @param mixed $sender the application
	 * @param TClassBehaviorEventParameter $param
	 * @since 3.2.3
	 */
	public function fxDetachClassBehavior($sender, $param)
	{
		if (in_array($param->getClass(), $this->getClassHierarchy(true))) {
			return $this->detachBehavior($param->getName(), $param->getPriority());
		}
	}
	
	/**
	 * instanceBehavior is an internal method that takes a Behavior Object, a class name, or array of
	 * ['class' => 'MyBehavior', 'property1' => 'Value1'...] and creates a Behavior in return. eg.
	 * <code>
	 *		$b = $this->instanceBehavior('MyBehavior');
	 * 		$b = $this->instanceBehavior(['class' => 'MyBehavior', 'property1' => 'Value1']);
	 * 		$b = $this->instanceBehavior(new MyBehavior);
	 * </code>
	 * @param mixed $behavior string, Behavior, or array of ['class' => 'MyBehavior', 'property1' => 'Value1' ...].
	 * @throws TInvalidDataTypeException if the behavior is not an {@link IBaseBehavior}
	 * @return {@link IBaseBehavior} an instance of $behavior or $behavior itself
	 * @since 4.2.0
	 */
	protected static function instanceBehavior($behavior)
	{
		if (is_string($behavior)) {
			$behavior = Prado::createComponent($behavior);
		} elseif (is_array($behavior) && isset($behavior['class'])) {
			$b = Prado::createComponent($behavior['class']);
			unset($behavior['class']);
			foreach ($behavior as $property => $value) {
				$b->setSubProperty($property, $value);
			}
			$behavior = $b;
		}
		if (!($behavior instanceof IBaseBehavior)) {
			throw new TInvalidDataTypeException('component_not_a_behavior', get_class($behavior));
		}
		return $behavior;
	}


	/**
	 *	This will add a class behavior to all classes instanced (that are listening) and future newly instanced objects.
	 * This registers the behavior for future instances and pushes the changes to all the instances that are listening as well.
	 * The universal class behaviors are stored in an inverted stack with the latest class behavior being at the first position in the array.
	 * This is done so class behaviors are added last first.
	 * @param string $name name the key of the class behavior
	 * @param object|string $behavior class behavior or name of the object behavior per instance
	 * @param null|string $class string of class or class on which to attach this behavior.  Defaults to null which will error
	 *	but more important, if this is on PHP 5.3 it will use Late Static Binding to derive the class
	 * it should extend.
	 * <code>
	 * TPanel::attachClassBehavior('javascripts', (new TJsPanelBehavior())->init($this));
	 * </code>
	 * @param null|numeric $priority priority of behavior, default: null the default priority of the {@link TWeakCallableCollection}  Optional.
	 * @throws TInvalidOperationException if the class behavior is being added to a {@link TComponent}; due to recursion.
	 * @throws TInvalidOperationException if the class behavior is already defined
	 * @since 3.2.3
	 */
	public static function attachClassBehavior($name, $behavior, $class = null, $priority = null)
	{
		if (!$class && function_exists('get_called_class')) {
			$class = get_called_class();
		}
		if (!$class) {
			throw new TInvalidOperationException('component_no_class_provided_nor_late_binding');
		}

		if (!is_string($name)) {
			$name = get_class($name);
		}
		$class = strtolower($class);
		if ($class === 'tcomponent') {
			throw new TInvalidOperationException('component_no_tcomponent_class_behaviors');
		}
		if (empty(self::$_um[$class])) {
			self::$_um[$class] = [];
		}
		if (isset(self::$_um[$class][$name])) {
			throw new TInvalidOperationException('component_class_behavior_defined', $class, $name);
		}
		$behaviorObject = self::instanceBehavior($behavior);
		$param = new TClassBehaviorEventParameter($class, $name, $behavior, $priority);
		self::$_um[$class] = [$name => $param] + self::$_um[$class];
		return $behaviorObject->raiseEvent('fxAttachClassBehavior', null, $param);
	}


	/**
	 *	This will remove a behavior from a class.  It unregisters it from future instances and
	 * pulls the changes from all the instances that are listening as well.
	 * PHP 5.3 uses Late Static Binding to derive the static class upon which this method is called.
	 * @param string $name the key of the class behavior
	 * @param string $class class on which to attach this behavior.  Defaults to null.
	 * @param null|false|numeric $priority priority: false is any priority, null is default
<<<<<<< HEAD
	 *		{@link TWeakCallableCollection} priority, and numeric is a specific priority.
	 * @throws Exception if the the class cannot be derived from Late Static Binding and is not
=======
	 *		{@link TPriorityList} priority, and numeric is a specific priority.
	 * @throws TInvalidOperationException if the the class cannot be derived from Late Static Binding and is not
>>>>>>> 07438ef2
	 * not supplied as a parameter.
	 * @since 3.2.3
	 */
	public static function detachClassBehavior($name, $class = null, $priority = false)
	{
		if (!$class && function_exists('get_called_class')) {
			$class = get_called_class();
		}
		if (!$class) {
			throw new TInvalidOperationException('component_no_class_provided_nor_late_binding');
		}

		$class = strtolower($class);
		if (!is_string($name)) {
			$name = get_class($name);
		}
		if (empty(self::$_um[$class]) || !isset(self::$_um[$class][$name])) {
			return false;
		}
		$param = self::$_um[$class][$name];
		$behavior = $param->getBehavior();
		$behaviorObject = self::instanceBehavior($behavior);
		unset(self::$_um[$class][$name]);
		return $behaviorObject->raiseEvent('fxDetachClassBehavior', null, $param);
	}

	/**
	 * Returns the named behavior object.
	 * The name 'asa' stands for 'as a'.
	 * @param string $behaviorname the behavior name
	 * @return IBehavior the behavior object, or null if the behavior does not exist
	 * @since 3.2.3
	 */
	public function asa($behaviorname)
	{
		return $this->_m[$behaviorname] ?? null;
	}

	/**
	 * Returns whether or not the object or any of the behaviors are of a particular class.
	 * The name 'isa' stands for 'is a'.  This first checks if $this is an instanceof the class.
	 * It then checks each Behavior.  If a behavior implements {@link IInstanceCheck},
	 * then the behavior can determine what it is an instanceof.  If this behavior function returns true,
	 * then this method returns true.  If the behavior instance checking function returns false,
	 * then no further checking is performed as it is assumed to be correct.
	 *
	 * If the behavior instance check function returns nothing or null or the behavior
	 * doesn't implement the {@link IInstanceCheck} interface, then the default instanceof occurs.
	 * The default isa behavior is to check if the behavior is an instanceof the class.
	 *
	 * The behavior {@link IInstanceCheck} is to allow a behavior to have the host object
	 * act as a completely different object.
	 *
	 * @param mixed|string $class class or string
	 * @return bool whether or not the object or a behavior is an instance of a particular class
	 * @since 3.2.3
	 */
	public function isa($class)
	{
		if ($this instanceof $class) {
			return true;
		}
		if ($this->_m !== null && $this->_behaviorsenabled) {
			foreach ($this->_m->toArray() as $behavior) {
				if (($behavior instanceof IBehavior) && !$behavior->getEnabled()) {
					continue;
				}

				$check = null;
				if (($behavior->isa('\Prado\Util\IInstanceCheck')) && $check = $behavior->isinstanceof($class, $this)) {
					return true;
				}
				if ($check === null && ($behavior->isa($class))) {
					return true;
				}
			}
		}
		return false;
	}

	/**
	 * Attaches a list of behaviors to the component.
	 * Each behavior is indexed by its name and should be an instance of
	 * {@link IBehavior}, a string specifying the behavior class, or a
	 * {@link TClassBehaviorEventParameter}.
	 * @param array $behaviors list of behaviors to be attached to the component
	 * @since 3.2.3
	 */
	public function attachBehaviors($behaviors)
	{
		foreach ($behaviors as $name => $behavior) {
			if ($behavior instanceof TClassBehaviorEventParameter) {
				$this->attachBehavior($behavior->getName(), $behavior->getBehavior(), $behavior->getPriority());
			} else {
				$this->attachBehavior($name, $behavior);
			}
		}
	}

	/**
	 * Detaches select behaviors from the component.
	 * Each behavior is indexed by its name and should be an instance of
	 * {@link IBehavior}, a string specifying the behavior class, or a
	 * {@link TClassBehaviorEventParameter}.
	 * @param array $behaviors list of behaviors to be detached from the component
	 * @since 3.2.3
	 */
	public function detachBehaviors($behaviors)
	{
		if ($this->_m !== null) {
			foreach ($behaviors as $name => $behavior) {
				if ($behavior instanceof TClassBehaviorEventParameter) {
					$this->detachBehavior($behavior->getName(), $behavior->getPriority());
				} else {
					$this->detachBehavior(is_string($behavior) ? $behavior : $name);
				}
			}
		}
	}

	/**
	 * Detaches all behaviors from the component.
	 * @since 3.2.3
	 */
	public function clearBehaviors()
	{
		if ($this->_m !== null) {
			foreach ($this->_m->toArray() as $name => $behavior) {
				$this->detachBehavior($name);
			}
			$this->_m = null;
		}
	}

	/**
	 * Attaches a behavior to this component.
	 * This method will create the behavior object based on the given
	 * configuration. After that, the behavior object will be initialized
	 * by calling its {@link IBehavior::attach} method.
	 *
	 * Already attached behaviors may implement the function:
	 * <code>
	 *	public function dyAttachBehavior($name,$behavior[, $chain]) {
	 *  }
	 * </code>
	 * to be executed when attachBehavior is called.  All attached behaviors are notified through
	 * dyAttachBehavior.
	 *
	 * @param string $name the behavior's name. It should uniquely identify this behavior.
	 * @param mixed $behavior the behavior configuration. This is the name of the Behavior Class
	 * instanced by {@link PradoBase::createComponent}, or is a Behavior, or is an array of
	 * ['class'=>'TBehavior' property1='value 1' property2='value2'...] with the class and properties
	 * with values.
	 * @param null|numeric $priority
	 * @return IBehavior the behavior object
	 * @since 3.2.3
	 */
	public function attachBehavior($name, $behavior, $priority = null)
	{
		$behavior = self::instanceBehavior($behavior);
		if ($behavior instanceof IBehavior) {
			$behavior->setEnabled(true);
		}
		if ($this->_m === null) {
			$this->_m = new TPriorityMap;
		}
		$behavior->attach($this);
		$this->dyAttachBehavior($name, $behavior);
		$this->_m->add($name, $behavior, $priority);
		return $behavior;
	}

	/**
	 * Detaches a behavior from the component.
	 * The behavior's {@link IBehavior::detach} method will be invoked.
	 *
	 * Behaviors may implement the function:
	 * <code>
	 *	public function dyDetachBehavior($name,$behavior[, $chain]) {
	 *  }
	 * </code>
	 * to be executed when detachBehavior is called.  All attached behaviors are notified through
	 * dyDetachBehavior.
	 *
	 * @param string $name the behavior's name. It uniquely identifies the behavior.
	 * @param false|numeric $priority the behavior's priority. This defaults to false, aka any priority.
	 * @return null|IBehavior the detached behavior. Null if the behavior does not exist.
	 * @since 3.2.3
	 */
	public function detachBehavior($name, $priority = false)
	{
		if ($this->_m != null && isset($this->_m[$name])) {
			$this->_m[$name]->detach($this);
			$behavior = $this->_m->itemAt($name);
			$this->_m->remove($name, $priority);
			$this->dyDetachBehavior($name, $behavior);
			return $behavior;
		}
		return null;
	}

	/**
	 * Enables all behaviors attached to this component independent of the behaviors
	 *
	 * Behaviors may implement the function:
	 * <code>
	 *	public function dyEnableBehaviors($name,$behavior[, $chain]) {
	 *  }
	 * </code>
	 * to be executed when enableBehaviors is called.  All attached behaviors are notified through
	 * dyEnableBehaviors.
	 * @since 3.2.3
	 */
	public function enableBehaviors()
	{
		if (!$this->_behaviorsenabled) {
			$this->_behaviorsenabled = true;
			$this->dyEnableBehaviors();
		}
	}

	/**
	 * Disables all behaviors attached to this component independent of the behaviors
	 *
	 * Behaviors may implement the function:
	 * <code>
	 *	public function dyDisableBehaviors($name,$behavior[, $chain]) {
	 *  }
	 * </code>
	 * to be executed when disableBehaviors is called.  All attached behaviors are notified through
	 * dyDisableBehaviors.
	 * @since 3.2.3
	 */
	public function disableBehaviors()
	{
		if ($this->_behaviorsenabled) {
			$this->dyDisableBehaviors();
			$this->_behaviorsenabled = false;
		}
	}


	/**
	 * Returns if all the behaviors are turned on or off for the object.
	 * @return bool whether or not all behaviors are enabled (true) or not (false)
	 * @since 3.2.3
	 */
	public function getBehaviorsEnabled()
	{
		return $this->_behaviorsenabled;
	}

	/**
	 * Enables an attached object behavior.  This cannot enable or disable whole class behaviors.
	 * A behavior is only effective when it is enabled.
	 * A behavior is enabled when first attached.
	 *
	 * Behaviors may implement the function:
	 * <code>
	 *	public function dyEnableBehavior($name,$behavior[, $chain]) {
	 *  }
	 * </code>
	 * to be executed when enableBehavior is called.  All attached behaviors are notified through
	 * dyEnableBehavior.
	 *
	 * @param string $name the behavior's name. It uniquely identifies the behavior.
	 * @since 3.2.3
	 */
	public function enableBehavior($name)
	{
		if ($this->_m != null && isset($this->_m[$name])) {
			if ($this->_m[$name] instanceof IBehavior) {
				$this->_m[$name]->setEnabled(true);
				$this->dyEnableBehavior($name, $this->_m[$name]);
				return true;
			}
			return false;
		}
		return null;
	}

	/**
	 * Disables an attached behavior.  This cannot enable or disable whole class behaviors.
	 * A behavior is only effective when it is enabled.
	 *
	 * Behaviors may implement the function:
	 * <code>
	 *	public function dyDisableBehavior($name,$behavior[, $chain]) {
	 *  }
	 * </code>
	 * to be executed when disableBehavior is called.  All attached behaviors are notified through
	 * dyDisableBehavior.
	 *
	 * @param string $name the behavior's name. It uniquely identifies the behavior.
	 * @since 3.2.3
	 */
	public function disableBehavior($name)
	{
		if ($this->_m != null && isset($this->_m[$name])) {
			if ($this->_m[$name] instanceof IBehavior) {
				$this->_m[$name]->setEnabled(false);
				$this->dyDisableBehavior($name, $this->_m[$name]);
				return true;
			}
			return false;
		}
		return null;
	}

	/**
	 * Returns an array with the names of all variables of that object that should be serialized.
	 * Do not call this method. This is a PHP magic method that will be called automatically
	 * prior to any serialization.
	 */
	public function __sleep()
	{
		$a = (array) $this;
		$a = array_keys($a);
		$exprops = [];
		$this->_getZappableSleepProps($exprops);
		return array_diff($a, $exprops);
	}

	/**
	 * Returns an array with the names of all variables of this object that should NOT be serialized
	 * because their value is the default one or useless to be cached for the next page loads.
	 * Reimplement in derived classes to add new variables, but remember to  also to call the parent
	 * implementation first.
	 * @param array $exprops by reference
	 */
	protected function _getZappableSleepProps(&$exprops)
	{
		if ($this->_listeningenabled === false) {
			$exprops[] = "\0*\0_listeningenabled";
		}
		if ($this->_behaviorsenabled === true) {
			$exprops[] = "\0*\0_behaviorsenabled";
		}
		if ($this->_e === []) {
			$exprops[] = "\0*\0_e";
		}
		if ($this->_m === null) {
			$exprops[] = "\0*\0_m";
		}
	}
}<|MERGE_RESOLUTION|>--- conflicted
+++ resolved
@@ -1446,13 +1446,8 @@
 	 * @param string $name the key of the class behavior
 	 * @param string $class class on which to attach this behavior.  Defaults to null.
 	 * @param null|false|numeric $priority priority: false is any priority, null is default
-<<<<<<< HEAD
 	 *		{@link TWeakCallableCollection} priority, and numeric is a specific priority.
-	 * @throws Exception if the the class cannot be derived from Late Static Binding and is not
-=======
-	 *		{@link TPriorityList} priority, and numeric is a specific priority.
 	 * @throws TInvalidOperationException if the the class cannot be derived from Late Static Binding and is not
->>>>>>> 07438ef2
 	 * not supplied as a parameter.
 	 * @since 3.2.3
 	 */
