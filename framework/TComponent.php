<?php
/**
 * TComponent, TPropertyValue classes
 *
 * @author Qiang Xue <qiang.xue@gmail.com>
 *
 * Global Events, intra-object events, Class behaviors, expanded behaviors
 * @author Brad Anderson <javalizard@mac.com>
 *
 * @author Qiang Xue <qiang.xue@gmail.com>
 * @link https://github.com/pradosoft/prado
 * @license https://github.com/pradosoft/prado/blob/master/LICENSE
 * @package Prado
 */

namespace Prado;

use Prado\Util\IBaseBehavior;
use Prado\Web\Javascripts\TJavaScriptLiteral;
use Prado\Web\Javascripts\TJavaScriptString;
use Prado\Util\TCallChain;
use Prado\Util\IBehavior;
use Prado\Util\IDynamicMethods;
use Prado\Util\IClassBehavior;
use Prado\Util\TClassBehaviorEventParameter;
use Prado\Exceptions\TApplicationException;
use Prado\Exceptions\TInvalidOperationException;
use Prado\Exceptions\TInvalidDataTypeException;
use Prado\Exceptions\TInvalidDataValueException;
use Prado\Collections\TWeakCallableCollection;
use Prado\Collections\TPriorityMap;

/**
 * TComponent class
 *
 * TComponent is the base class for all PRADO components.
 * TComponent implements the protocol of defining, using properties, behaviors,
 * and events.
 *
 * A property is defined by a getter method, and/or a setter method.
 * Properties can be accessed in the way like accessing normal object members.
 * Reading or writing a property will cause the invocation of the corresponding
 * getter or setter method, e.g.,
 * <code>
 * $a=$this->Text;     // equivalent to $a=$this->getText();
 * $this->Text='abc';  // equivalent to $this->setText('abc');
 * </code>
 * The signatures of getter and setter methods are as follows,
 * <code>
 * // getter, defines a readable property 'Text'
 * function getText() { ... }
 * // setter, defines a writable property 'Text', with $value being the value to be set to the property
 * function setText($value) { ... }
 * </code>
 * Property names are case-insensitive. It is recommended that they are written
 * in the format of concatenated words, with the first letter of each word
 * capitalized (e.g. DisplayMode, ItemStyle).
 *
 * Javascript Get and Set
 *
 * Since Prado 3.2 a new class of javascript-friendly properties have been introduced
 * to better deal with potential security problems like cross-site scripting issues.
 * All the data that gets sent clientside inside a javascript block is now encoded by default.
 * Sometimes there's the need to bypass this encoding and be able to send raw javascript code.
 * This new class of javascript-friendly properties are identified by their name
 * starting with 'js' (case insensitive):
 * <code>
 * // getter, defines a readable property 'Text'
 * function getJsText() { ... }
 * // setter, defines a writable property 'Text', with $value being the value to be set to the property
 * function setJsText(TJavaScriptLiteral $value) { ... }
 * </code>
 * Js-friendly properties can be accessed using both their Js-less name and their Js-enabled name:
 * <code>
 * // set some simple text as property value
 * $component->Text = 'text';
 * // set some javascript code as property value
 * $component->JsText = 'raw javascript';
 * </code>
 * In the first case, the property value will automatically gets encoded when sent
 * clientside inside a javascript block.
 * In the second case, the property will be 'marked' as being a safe javascript
 * statement and will not be encoded when rendered inside a javascript block.
 * This special handling makes use of the {@link TJavaScriptLiteral} class.
 *
 * Events
 *
 * An event is defined by the presence of a method whose name starts with 'on'.
 * The event name is the method name and is thus case-insensitive.
 * An event can be attached with one or several methods (called event handlers).
 * An event can be raised by calling {@link raiseEvent} method, upon which
 * the attached event handlers will be invoked automatically in the order they
 * are attached to the event. Event handlers must have the following signature,
 * <code>
 * function eventHandlerFuncName($sender,$param) { ... }
 * </code>
 * where $sender refers to the object who is responsible for the raising of the event,
 * and $param refers to a structure that may contain event-specific information.
 * To raise an event (assuming named as 'Click') of a component, use
 * <code>
 * $component->raiseEvent('OnClick');
 * $component->raiseEvent('OnClick', $this, $param);
 * </code>
 * To attach an event handler to an event, use one of the following ways,
 * <code>
 * $component->OnClick=$callback;  // or $component->OnClick->add($callback);
 * $component->attachEventHandler('OnClick',$callback);
 * </code>
 * The first two ways make use of the fact that $component->OnClick refers to
 * the event handler list {@link TWeakCallableCollection} for the 'OnClick' event.
 * The variable $callback contains the definition of the event handler that can
 * be either a string referring to a global function name, or an array whose
 * first element refers to an object and second element a method name/path that
 * is reachable by the object, e.g.
 * - 'buttonClicked' : buttonClicked($sender,$param);
 * - array($object,'buttonClicked') : $object->buttonClicked($sender,$param);
 * - array($object,'MainContent.SubmitButton.buttonClicked') :
 *   $object->MainContent->SubmitButton->buttonClicked($sender,$param);
 *
 * With the addition of behaviors, a more expansive event model is needed.  There
 * are two new event types (global and dynamic events) as well as a more comprehensive
 * behavior model that includes class wide behaviors.
 *
 * A global event is defined by all events whose name starts with 'fx'.
 * The event name is potentially a method name and is thus case-insensitive. All 'fx' events
 * are valid as the whole 'fx' event/method space is global in nature. Any object may patch into
 * any global event by defining that event as a method. Global events have priorities
 * just like 'on' events; so as to be able to order the event execution. Due to the
 * nature of all events which start with 'fx' being valid, in effect, every object
 * has every 'fx' global event. It is simply an issue of tapping into the desired
 * global event.
 *
 * A global event that starts with 'fx' can be called even if the object does not
 * implement the method of the global event.  A call to a non-existing 'fx' method
 * will, at minimal, function and return null.  If a method argument list has a first
 * parameter, it will be returned instead of null.  This allows filtering and chaining.
 * 'fx' methods do not automatically install and uninstall. To install and uninstall an
 * object's global event listeners, call the object's {@link listen} and
 * {@link unlisten} methods, respectively.  An object may auto-install its global event
 * during {@link __construct} by overriding {@link getAutoGlobalListen} and returning true.
 *
 * As of PHP version 5.3, nulled objects without code references will still continue to persist
 * in the global event queue because {@link __destruct} is not automatically called.  In the common
 * __destruct method, if an object is listening to global events, then {@link unlisten} is called.
 * {@link unlisten} is required to be manually called before an object is
 * left without references if it is currently listening to any global events. This includes
 * class wide behaviors.  This is corrected in PHP 7.4.0 with WeakReferences and {@link
 * TWeakCallableCollection}
 *
 * An object that contains a method that starts with 'fx' will have those functions
 * automatically receive those events of the same name after {@link listen} is called on the object.
 *
 * An object may listen to a global event without defining an 'fx' method of the same name by
 * adding an object method to the global event list.  For example
 * <code>
 * $component->fxGlobalCheck=$callback;  // or $component->OnClick->add($callback);
 * $component->attachEventHandler('fxGlobalCheck',array($object, 'someMethod'));
 * </code>
 *
 * Events between Objects and their behaviors, Dynamic Events
 *
 * An intra-object/behavior event is defined by methods that start with 'dy'.  Just as with
 * 'fx' global events, every object has every dynamic event.  Any call to a method that
 * starts with 'dy' will be handled, regardless of whether it is implemented.  These
 * events are for communicating with attached behaviors.
 *
 * Dynamic events can be used in a variety of ways.  They can be used to tell behaviors
 * when a non-behavior method is called.  Dynamic events could be used as data filters.
 * They could also be used to specify when a piece of code is to be run, eg. should the
 * loop process be performed on a particular piece of data.  In this way, some control
 * is handed to the behaviors over the process and/or data.
 *
 * If there are no handlers for an 'fx' or 'dy' event, it will return the first
 * parameter of the argument list.  If there are no arguments, these events
 * will return null.  If there are handlers an 'fx' method will be called directly
 * within the object.  Global 'fx' events are triggered by calling {@link raiseEvent}.
 * For dynamic events where there are behaviors that respond to the dynamic events, a
 * {@link TCallChain} is developed.  A call chain allows the behavior dynamic event
 * implementations to call further implementing behaviors within a chain.
 *
 * If an object implements {@link IDynamicMethods}, all global and object dynamic
 * events will be sent to {@link __dycall}.  In the case of global events, all
 * global events will trigger this method.  In the case of behaviors, all undefined
 * dynamic events  which are called will be passed through to this method.
 *
 *
 * Behaviors
 *
 * There are two types of behaviors.  There are individual object behaviors and
 * there are class wide behaviors.  Class behaviors depend upon object behaviors.
 *
 * When a new class implements {@link IBehavior} or {@link IClassBehavior} or
 * extends {@link TBehavior} or {@link TClassBehavior}, it may be attached to an
 * object by calling the object's {@link attachBehavior}.  The behaviors associated
 * name can then be used to {@link enableBehavior} or {@link disableBehavior}
 * the specific behavior.
 *
 * All behaviors may be turned on and off via {@link enableBehaviors} and
 * {@link disableBehaviors}, respectively.  To check if behaviors are on or off
 * a call to {@link getBehaviorsEnabled} will provide the variable.
 *
 * Attaching and detaching whole sets of behaviors is done using
 * {@link attachBehaviors} and {@link detachBehaviors}.  {@link clearBehaviors}
 * removes all of an object's behaviors.
 *
 * {@link asa} returns a behavior of a specific name.  {@link isa} is the
 * behavior inclusive function that acts as the PHP operator {@link instanceof}.
 * A behavior could provide the functionality of a specific class thus causing
 * the host object to act similarly to a completely different class.  A behavior
 * would then implement {@link IInstanceCheck} to provide the identity of the
 * different class.
 *
 * Class behaviors are similar to object behaviors except that the class behavior
 * is the implementation for all instances of the class.  A class behavior
 * will have the object upon which is being called be prepended to the parameter
 * list.  This way the object is known across the class behavior implementation.
 *
 * Class behaviors are attached using {@link attachClassBehavior} and detached
 * using {@link detachClassBehavior}.  Class behaviors are important in that
 * they will be applied to all new instances of a particular class.  In this way
 * class behaviors become default behaviors to a new instances of a class in
 * {@link __construct}.  Detaching a class behavior will remove the behavior
 * from the default set of behaviors created for an object when the object
 * is instanced.
 *
 * Class behaviors are also added to all existing instances via the global 'fx'
 * event mechanism.  When a new class behavior is added, the event
 * {@link fxAttachClassBehavior} is raised and all existing instances that are
 * listening to this global event (primarily after {@link listen} is called)
 * will have this new behavior attached.  A similar process is used when
 * detaching class behaviors.  Any objects listening to the global 'fx' event
 * {@link fxDetachClassBehavior} will have a class behavior removed.
 *
 * Dynamic Intra-Object Events
 *
 * Dynamic events start with 'dy'.  This mechanism is used to allow objects
 * to communicate with their behaviors directly.  The entire 'dy' event space
 * is valid.  All attached, enabled behaviors that implement a dynamic event
 * are called when the host object calls the dynamic event.  If there is no
 * implementation or behaviors, this returns null when no parameters are
 * supplied and will return the first parameter when there is at least one
 * parameter in the dynamic event.
 * <code>
 *	 null == $this->dyBehaviorEvent();
 *	 5 == $this->dyBehaviorEvent(5); //when no behaviors implement this dynamic event
 * </code>
 *
 * Dynamic events can be chained together within behaviors to allow for data
 * filtering. Dynamic events are implemented within behaviors by defining the
 * event as a method.
 * <code>
 * class TObjectBehavior extends TBehavior {
 *     public function dyBehaviorEvent($param1, $callchain) {
 *			//Do something, eg:  $param1 += 13;
 *			return $callchain->dyBehaviorEvent($param1);
 *     }
 * }
 * </code>
 * This implementation of a behavior and dynamic event will flow through to the
 * next behavior implementing the dynamic event.  The first parameter is always
 * return when it is supplied.  Otherwise a dynamic event returns null.
 *
 * In the case of a class behavior, the object is also prepended to the dynamic
 * event.
 * <code>
 * class TObjectClassBehavior extends TClassBehavior {
 *     public function dyBehaviorEvent($hostobject, $param1, $callchain) {
 *			//Do something, eg:  $param1 += $hostobject->getNumber();
 *			return $callchain->dyBehaviorEvent($param1);
 *     }
 * }
 * </code>
 * When calling a dynamic event, only the parameters are passed.  The host object
 * and the call chain are built into the framework.
 *
 * Global Event and Dynamic event catching
 *
 * Given that all global 'fx' events and dynamic 'dy' events are valid and
 * operational, there is a mechanism for catching events called that are not
 * implemented (similar to the built-in PHP method {@link __call}).  When
 * a dynamic or global event is called but a behavior does not implement it,
 * yet desires to know when an undefined dynamic event is run, the behavior
 * implements the interface {@link IDynamicMethods} and method {@link __dycall}.
 *
 * In the case of dynamic events, {@link __dycall} is supplied with the method
 * name and its parameters.  When a global event is raised, via {@link raiseEvent},
 * the method is the event name and the parameters are supplied.
 *
 * When implemented, this catch-all mechanism is called for event global event event
 * when implemented outside of a behavior.  Within a behavior, it will also be called
 * when the object to which the behavior is attached calls any unimplemented dynamic
 * event.  This is the fall-back mechanism for informing a class and/or behavior
 * of when an global and/or undefined dynamic event is executed.
 *
 * @author Qiang Xue <qiang.xue@gmail.com>
 * @author Brad Anderson <javalizard@mac.com>
 * @package Prado
 * @since 3.0
 * @method void dyListen(array $globalEvents)
 * @method void dyUnlisten(array $globalEvents)
 * @method string dyPreRaiseEvent(string $name, mixed $sender, \Prado\TEventParameter $param, null|numeric $responsetype, null|function $postfunction)
 * @method dyIntraRaiseEventTestHandler(callable $handler, mixed $sender, \Prado\TEventParameter $param, string $name)
 * @method bool dyIntraRaiseEventPostHandler(string $name, mixed $sender, \Prado\TEventParameter $param, callable $handler, $response)
 * @method array dyPostRaiseEvent(array $responses, string $name, mixed $sender, \Prado\TEventParameter $param, null|numeric $responsetype, null|function $postfunction)
 * @method string dyEvaluateExpressionFilter(string $statements)
 * @method string dyEvaluateStatementsFilter(string $statements)
 * @method dyCreatedOnTemplate(\Prado\TComponent $parent)
 * @method void dyAddParsedObject(\Prado\TComponent|string $object)
 * @method void dyAttachBehavior(string $name, IBehavior $behavior)
 * @method void dyDetachBehavior(string $name, IBehavior $behavior)
 * @method void dyEnableBehavior(string $name, IBehavior $behavior)
 * @method void dyDisableBehavior(string $name, IBehavior $behavior)
 * @method void dyEnableBehaviors()
 * @method void dyDisableBehaviors()
 */
class TComponent
{
	/**
	 * @var array event handler lists
	 */
	protected $_e = [];

	/**
	 * @var bool if listening is enabled.  Automatically turned on or off in
	 * constructor according to {@link getAutoGlobalListen}.  Default false, off
	 */
	protected $_listeningenabled = false;

	/**
	 * @var array static registered global event handler lists
	 */
	private static $_ue = [];

	/**
	 * @var bool if object behaviors are on or off.  default true, on
	 */
	protected $_behaviorsenabled = true;

	/**
	 * @var TPriorityMap list of object behaviors
	 */
	protected $_m;

	/**
	 * @var array static global class behaviors, these behaviors are added upon instantiation of a class
	 */
	private static $_um = [];


	/**
	 * @const string the name of the global {@link raiseEvent} listener
	 */
	const GLOBAL_RAISE_EVENT_LISTENER = 'fxGlobalListener';


	/**
	 * The common __construct
	 * If desired by the new object, this will auto install and listen to global event functions
	 * as defined by the object via 'fx' methods. This also attaches any predefined behaviors.
	 * This function installs all class behaviors in a class hierarchy from the deepest subclass
	 * through each parent to the top most class, TComponent.
	 */
	public function __construct()
	{
		if ($this->getAutoGlobalListen()) {
			$this->listen();
		}

		$classes = array_reverse($this->getClassHierarchy(true));
		foreach ($classes as $class) {
			if (isset(self::$_um[$class])) {
				$this->attachBehaviors(self::$_um[$class]);
			}
		}
	}


	/**
	 * Tells TComponent whether or not to automatically listen to global events.
	 * Defaults to false because PHP variable cleanup is affected if this is true.
	 * When unsetting a variable that is listening to global events, {@link unlisten}
	 * must explicitly be called when cleaning variables allocation or else the global
	 * event registry will contain references to the old object. This is true for PHP 5.4
	 *
	 * Override this method by a subclass to change the setting.  When set to true, this
	 * will enable {@link __construct} to call {@link listen}.
	 *
	 * @return bool whether or not to auto listen to global events during {@link __construct}, default false
	 */
	public function getAutoGlobalListen()
	{
		return false;
	}


	/**
	 * The common __destruct
	 * This unlistens from the global event routines if listening
	 *
	 * PHP 5.3 does not __destruct objects when they are nulled and thus unlisten must be
	 * called must be explicitly called. PHP 7.4.0 uses WeakReferences and this will be called
	 * automatically.
	 */
	public function __destruct()
	{
		if ($this->_listeningenabled) {
			$this->unlisten();
		}
	}


	/**
	 * This utility function is a private array filter method.  The array values
	 * that start with 'fx' are filtered in.
	 * @param mixed $name
	 */
	private function filter_prado_fx($name)
	{
		return strncasecmp($name, 'fx', 2) === 0;
	}


	/**
	 * This returns an array of the class name and the names of all its parents.  The base object first,
	 * {@link TComponent}, and the deepest subclass is last.
	 * @param bool $lowercase optional should the names be all lowercase true/false
	 * @return array array of strings being the class hierarchy of $this.
	 */
	public function getClassHierarchy($lowercase = false)
	{
		$class = get_class($this);
		$classes = [$class];
		while ($class = get_parent_class($class)) {
			array_unshift($classes, $class);
		}
		if ($lowercase) {
			return array_map('strtolower', $classes);
		}
		return $classes;
	}


	/**
	 * This adds an object's fx event handlers into the global broadcaster to listen into any
	 * broadcast global events called through {@link raiseEvent}
	 *
	 * Behaviors may implement the function:
	 * <code>
	 *	public function dyListen($globalEvents[, $chain]) {
	 * 		$this->listen(); //eg
	 * }
	 * </code>
	 * to be executed when listen is called.  All attached behaviors are notified through dyListen.
	 *
	 * @return numeric the number of global events that were registered to the global event registry
	 */
	public function listen()
	{
		if ($this->_listeningenabled) {
			return;
		}

		$fx = array_filter(get_class_methods($this), [$this, 'filter_prado_fx']);

		foreach ($fx as $func) {
			$this->getEventHandlers($func)->add([$this, $func]);
		}

		if (is_a($this, 'Prado\\Util\\IDynamicMethods')) {
			$this->attachEventHandler(TComponent::GLOBAL_RAISE_EVENT_LISTENER, [$this, '__dycall']);
			array_push($fx, TComponent::GLOBAL_RAISE_EVENT_LISTENER);
		}

		$this->_listeningenabled = true;

		$this->dyListen($fx);

		return count($fx);
	}

	/**
	 * this removes an object's fx events from the global broadcaster
	 *
	 * Behaviors may implement the function:
	 * <code>
	 *	public function dyUnlisten($globalEvents[, $chain]) {
	 * 		$this->behaviorUnlisten(); //eg
	 * }
	 * </code>
	 * to be executed when listen is called.  All attached behaviors are notified through dyUnlisten.
	 *
	 * @return numeric the number of global events that were unregistered from the global event registry
	 */
	public function unlisten()
	{
		if (!$this->_listeningenabled) {
			return;
		}

		$fx = array_filter(get_class_methods($this), [$this, 'filter_prado_fx']);

		foreach ($fx as $func) {
			$this->detachEventHandler($func, [$this, $func]);
		}

		if (is_a($this, 'Prado\\Util\\IDynamicMethods')) {
			$this->detachEventHandler(TComponent::GLOBAL_RAISE_EVENT_LISTENER, [$this, '__dycall']);
			array_push($fx, TComponent::GLOBAL_RAISE_EVENT_LISTENER);
		}

		$this->_listeningenabled = false;

		$this->dyUnlisten($fx);

		return count($fx);
	}

	/**
	 * Gets the state of listening to global events
	 * @return bool is Listening to global broadcast enabled
	 */
	public function getListeningToGlobalEvents()
	{
		return $this->_listeningenabled;
	}


	/**
	 * Calls a method.
	 * Do not call this method directly. This is a PHP magic method that we override
	 * to allow behaviors, dynamic events (intra-object/behavior events),
	 * undefined dynamic and global events, and
	 * to allow using the following syntax to call a property setter or getter.
	 * <code>
	 * $this->getPropertyName($value); // if there's a $this->getjsPropertyName() method
	 * $this->setPropertyName($value); // if there's a $this->setjsPropertyName() method
	 * </code>
	 *
	 * Additional object behaviors override class behaviors.
	 * dynamic and global events do not fail even if they aren't implemented.
	 * Any intra-object/behavior dynamic events that are not implemented by the behavior
	 * return the first function paramater or null when no parameters are specified.
	 *
	 * @param string $method method name that doesn't exist and is being called on the object
	 * @param mixed $args method parameters
	 * @throws TInvalidOperationException If the property is not defined or read-only or
	 * 		method is undefined
	 * @return mixed result of the method call, or false if 'fx' or 'dy' function but
	 *		is not found in the class, otherwise it runs
	 */
	public function __call($method, $args)
	{
		$getset = substr($method, 0, 3);
		if (($getset == 'get') || ($getset == 'set')) {
			$propname = substr($method, 3);
			$jsmethod = $getset . 'js' . $propname;
			if (method_exists($this, $jsmethod)) {
				if (count($args) > 0) {
					if ($args[0] && !($args[0] instanceof TJavaScriptString)) {
						$args[0] = new TJavaScriptString($args[0]);
					}
				}
				return call_user_func_array([$this, $jsmethod], $args);
			}

			if (($getset == 'set') && method_exists($this, 'getjs' . $propname)) {
				throw new TInvalidOperationException('component_property_readonly', get_class($this), $method);
			}
		}

		if ($this->_m !== null && $this->_behaviorsenabled) {
			if (strncasecmp($method, 'dy', 2) === 0) {
				$callchain = new TCallChain($method);
				foreach ($this->_m->toArray() as $behavior) {
					if ((!($behavior instanceof IBehavior) || $behavior->getEnabled()) && (method_exists($behavior, $method) || ($behavior instanceof IDynamicMethods))) {
						$behavior_args = $args;
						if ($behavior instanceof IClassBehavior) {
							array_unshift($behavior_args, $this);
						}
						$callchain->addCall([$behavior, $method], $behavior_args);
					}
				}
				if ($callchain->getCount() > 0) {
					return call_user_func_array([$callchain, 'call'], $args);
				}
			} else {
				foreach ($this->_m->toArray() as $behavior) {
					if ((!($behavior instanceof IBehavior) || $behavior->getEnabled()) && method_exists($behavior, $method)) {
						if ($behavior instanceof IClassBehavior) {
							array_unshift($args, $this);
						}
						return call_user_func_array([$behavior, $method], $args);
					}
				}
			}
		}

		if (strncasecmp($method, 'dy', 2) === 0 || strncasecmp($method, 'fx', 2) === 0) {
			if ($this instanceof IDynamicMethods) {
				return $this->__dycall($method, $args);
			}
			return $args[0] ?? null;
		}

		// don't thrown an exception for __magicMethods() or any other weird methods natively implemented by php
		if (!method_exists($this, $method)) {
			throw new TApplicationException('component_method_undefined', get_class($this), $method);
		}
	}


	/**
	 * Returns a property value or an event handler list by property or event name.
	 * Do not call this method. This is a PHP magic method that we override
	 * to allow using the following syntax to read a property:
	 * <code>
	 * $value=$component->PropertyName;
	 * $value=$component->jsPropertyName; // return JavaScript literal
	 * </code>
	 * and to obtain the event handler list for an event,
	 * <code>
	 * $eventHandlerList=$component->EventName;
	 * </code>
	 * This will also return the global event handler list when specifing an 'fx'
	 * event,
	 * <code>
	 * $globalEventHandlerList=$component->fxEventName;
	 * </code>
	 * When behaviors are enabled, this will return the behavior of a specific
	 * name, a property of a behavior, or an object 'on' event defined by the behavior.
	 * @param string $name the property name or the event name
	 * @throws TInvalidOperationException if the property/event is not defined.
	 * @return mixed the property value or the event handler list as {@link TWeakCallableCollection}
	 */
	public function __get($name)
	{
		if (method_exists($this, $getter = 'get' . $name)) {
			// getting a property
			return $this->$getter();
		} elseif (method_exists($this, $jsgetter = 'getjs' . $name)) {
			// getting a javascript property
			return (string) $this->$jsgetter();
		} elseif (strncasecmp($name, 'on', 2) === 0 && method_exists($this, $name)) {
			// getting an event (handler list)
			$name = strtolower($name);
			if (!isset($this->_e[$name])) {
				$this->_e[$name] = new TWeakCallableCollection;
			}
			return $this->_e[$name];
		} elseif (strncasecmp($name, 'fx', 2) === 0) {
			// getting a global event (handler list)
			$name = strtolower($name);
			if (!isset(self::$_ue[$name])) {
				self::$_ue[$name] = new TWeakCallableCollection;
			}
			return self::$_ue[$name];
		} elseif ($this->_behaviorsenabled) {
			// getting a behavior property/event (handler list)
			if (isset($this->_m[$name])) {
				return $this->_m[$name];
			} elseif ($this->_m !== null) {
				foreach ($this->_m->toArray() as $behavior) {
					if ((!($behavior instanceof IBehavior) || $behavior->getEnabled()) &&
						(property_exists($behavior, $name) || $behavior->canGetProperty($name) || $behavior->hasEvent($name))) {
						return $behavior->$name;
					}
				}
			}
		}
		throw new TInvalidOperationException('component_property_undefined', get_class($this), $name);
	}

	/**
	 * Sets value of a component property.
	 * Do not call this method. This is a PHP magic method that we override
	 * to allow using the following syntax to set a property or attach an event handler.
	 * <code>
	 * $this->PropertyName=$value;
	 * $this->jsPropertyName=$value; // $value will be treated as a JavaScript literal
	 * $this->EventName=$handler;
	 * $this->fxEventName=$handler; //global event listener
	 * </code>
	 * When behaviors are enabled, this will also set a behaviors properties and events.
	 * @param string $name the property name or event name
	 * @param mixed $value the property value or event handler
	 * @throws TInvalidOperationException If the property is not defined or read-only.
	 */
	public function __set($name, $value)
	{
		if (method_exists($this, $setter = 'set' . $name)) {
			if (strncasecmp($name, 'js', 2) === 0 && $value && !($value instanceof TJavaScriptLiteral)) {
				$value = new TJavaScriptLiteral($value);
			}
			return $this->$setter($value);
		} elseif (method_exists($this, $jssetter = 'setjs' . $name)) {
			if ($value && !($value instanceof TJavaScriptString)) {
				$value = new TJavaScriptString($value);
			}
			return $this->$jssetter($value);
		} elseif ((strncasecmp($name, 'on', 2) === 0 && method_exists($this, $name)) || strncasecmp($name, 'fx', 2) === 0) {
			return $this->attachEventHandler($name, $value);
		} elseif ($this->_m !== null && $this->_m->getCount() > 0 && $this->_behaviorsenabled) {
			$sets = 0;
			foreach ($this->_m->toArray() as $behavior) {
				if ((!($behavior instanceof IBehavior) || $behavior->getEnabled()) &&
					(property_exists($behavior, $name) || $behavior->canSetProperty($name) || $behavior->hasEvent($name))) {
					$behavior->$name = $value;
					$sets++;
				}
			}
			if ($sets) {
				return $value;
			}
		}

		if (method_exists($this, 'get' . $name) || method_exists($this, 'getjs' . $name)) {
			throw new TInvalidOperationException('component_property_readonly', get_class($this), $name);
		} else {
			throw new TInvalidOperationException('component_property_undefined', get_class($this), $name);
		}
	}

	/**
	 * Checks if a property value is null, there are no events in the object
	 * event list or global event list registered under the name, and, if
	 * behaviors are enabled,
	 * Do not call this method. This is a PHP magic method that we override
	 * to allow using isset() to detect if a component property is set or not.
	 * This also works for global events.  When behaviors are enabled, it
	 * will check for a behavior of the specified name, and also check
	 * the behavior for events and properties.
	 * @param string $name the property name or the event name
	 * @since 3.2.3
	 */
	public function __isset($name)
	{
		if (method_exists($this, $getter = 'get' . $name)) {
			return $this->$getter() !== null;
		} elseif (method_exists($this, $jsgetter = 'getjs' . $name)) {
			return $this->$jsgetter() !== null;
		} elseif (strncasecmp($name, 'on', 2) === 0 && method_exists($this, $name)) {
			$name = strtolower($name);
			return isset($this->_e[$name]) && $this->_e[$name]->getCount();
		} elseif (strncasecmp($name, 'fx', 2) === 0) {
			$name = strtolower($name);
			return isset(self::$_ue[$name]) && self::$_ue[$name]->getCount();
		} elseif ($this->_m !== null && $this->_m->getCount() > 0 && $this->_behaviorsenabled) {
			if (isset($this->_m[$name])) {
				return true;
			}
			foreach ($this->_m->toArray() as $behavior) {
				if ((!($behavior instanceof IBehavior) || $behavior->getEnabled())) {
					return isset($behavior->$name);
				}
			}
		}
		return false;
	}

	/**
	 * Sets a component property to be null.  Clears the object or global
	 * events. When enabled, loops through all behaviors and unsets the
	 * property or event.
	 * Do not call this method. This is a PHP magic method that we override
	 * to allow using unset() to set a component property to be null.
	 * @param string $name the property name or the event name
	 * @throws TInvalidOperationException if the property is read only.
	 * @since 3.2.3
	 */
	public function __unset($name)
	{
		if (method_exists($this, $setter = 'set' . $name)) {
			$this->$setter(null);
		} elseif (method_exists($this, $jssetter = 'setjs' . $name)) {
			$this->$jssetter(null);
		} elseif (strncasecmp($name, 'on', 2) === 0 && method_exists($this, $name)) {
			$this->_e[strtolower($name)]->clear();
		} elseif (strncasecmp($name, 'fx', 2) === 0) {
			$this->getEventHandlers($name)->remove([$this, $name]);
		} elseif ($this->_m !== null && $this->_m->getCount() > 0 && $this->_behaviorsenabled) {
			if (isset($this->_m[$name])) {
				$this->detachBehavior($name);
			} else {
				$unset = 0;
				foreach ($this->_m->toArray() as $behavior) {
					if ((!($behavior instanceof IBehavior) || $behavior->getEnabled())) {
						unset($behavior->$name);
						$unset++;
					}
				}
				if (!$unset && method_exists($this, 'get' . $name)) {
					throw new TInvalidOperationException('component_property_readonly', get_class($this), $name);
				}
			}
		} elseif (method_exists($this, 'get' . $name)) {
			throw new TInvalidOperationException('component_property_readonly', get_class($this), $name);
		}
	}

	/**
	 * Determines whether a property is defined.
	 * A property is defined if there is a getter or setter method
	 * defined in the class. Note, property names are case-insensitive.
	 * @param string $name the property name
	 * @return bool whether the property is defined
	 */
	public function hasProperty($name)
	{
		return $this->canGetProperty($name) || $this->canSetProperty($name);
	}

	/**
	 * Determines whether a property can be read.
	 * A property can be read if the class has a getter method
	 * for the property name. Note, property name is case-insensitive.
	 * This also checks for getjs.  When enabled, it loops through all
	 * active behaviors for the get property when undefined by the object.
	 * @param string $name the property name
	 * @return bool whether the property can be read
	 */
	public function canGetProperty($name)
	{
		if (method_exists($this, 'get' . $name) || method_exists($this, 'getjs' . $name)) {
			return true;
		} elseif ($this->_m !== null && $this->_behaviorsenabled) {
			foreach ($this->_m->toArray() as $behavior) {
				if ((!($behavior instanceof IBehavior) || $behavior->getEnabled()) && $behavior->canGetProperty($name)) {
					return true;
				}
			}
		}
		return false;
	}

	/**
	 * Determines whether a property can be set.
	 * A property can be written if the class has a setter method
	 * for the property name. Note, property name is case-insensitive.
	 * This also checks for setjs.  When enabled, it loops through all
	 * active behaviors for the set property when undefined by the object.
	 * @param string $name the property name
	 * @return bool whether the property can be written
	 */
	public function canSetProperty($name)
	{
		if (method_exists($this, 'set' . $name) || method_exists($this, 'setjs' . $name)) {
			return true;
		} elseif ($this->_m !== null && $this->_behaviorsenabled) {
			foreach ($this->_m->toArray() as $behavior) {
				if ((!($behavior instanceof IBehavior) || $behavior->getEnabled()) && $behavior->canSetProperty($name)) {
					return true;
				}
			}
		}
		return false;
	}

	/**
	 * Evaluates a property path.
	 * A property path is a sequence of property names concatenated by '.' character.
	 * For example, 'Parent.Page' refers to the 'Page' property of the component's
	 * 'Parent' property value (which should be a component also).
	 * When a property is not defined by an object, this also loops through all
	 * active behaviors of the object.
	 * @param string $path property path
	 * @return mixed the property path value
	 */
	public function getSubProperty($path)
	{
		$object = $this;
		foreach (explode('.', $path) as $property) {
			$object = $object->$property;
		}
		return $object;
	}

	/**
	 * Sets a value to a property path.
	 * A property path is a sequence of property names concatenated by '.' character.
	 * For example, 'Parent.Page' refers to the 'Page' property of the component's
	 * 'Parent' property value (which should be a component also).
	 * When a property is not defined by an object, this also loops through all
	 * active behaviors of the object.
	 * @param string $path property path
	 * @param mixed $value the property path value
	 */
	public function setSubProperty($path, $value)
	{
		$object = $this;
		if (($pos = strrpos($path, '.')) === false) {
			$property = $path;
		} else {
			$object = $this->getSubProperty(substr($path, 0, $pos));
			$property = substr($path, $pos + 1);
		}
		$object->$property = $value;
	}

	/**
	 * Determines whether an event is defined.
	 * An event is defined if the class has a method whose name is the event name
	 * prefixed with 'on', 'fx', or 'dy'.
	 * Every object responds to every 'fx' and 'dy' event as they are in a universally
	 * accepted event space.  'on' event must be declared by the object.
	 * When enabled, this will loop through all active behaviors for 'on' events
	 * defined by the behavior.
	 * Note, event name is case-insensitive.
	 * @param string $name the event name
	 * @return bool
	 */
	public function hasEvent($name)
	{
		if ((strncasecmp($name, 'on', 2) === 0 && method_exists($this, $name)) || strncasecmp($name, 'fx', 2) === 0 || strncasecmp($name, 'dy', 2) === 0) {
			return true;
		} elseif ($this->_m !== null && $this->_behaviorsenabled) {
			foreach ($this->_m->toArray() as $behavior) {
				if ((!($behavior instanceof IBehavior) || $behavior->getEnabled()) && $behavior->hasEvent($name)) {
					return true;
				}
			}
		}
		return false;
	}

	/**
	 * Checks if an event has any handlers.  This function also checks through all
	 * the behaviors for 'on' events when behaviors are enabled.
	 * 'dy' dynamic events are not handled by this function.
	 * @param string $name the event name
	 * @return bool whether an event has been attached one or several handlers
	 */
	public function hasEventHandler($name)
	{
		$name = strtolower($name);
		if (strncasecmp($name, 'fx', 2) === 0) {
			return isset(self::$_ue[$name]) && self::$_ue[$name]->getCount() > 0;
		} else {
			if (isset($this->_e[$name]) && $this->_e[$name]->getCount() > 0) {
				return true;
			} elseif ($this->_m !== null && $this->_behaviorsenabled) {
				foreach ($this->_m->toArray() as $behavior) {
					if ((!($behavior instanceof IBehavior) || $behavior->getEnabled()) && $behavior->hasEventHandler($name)) {
						return true;
					}
				}
			}
		}
		return false;
	}

	/**
	 * Returns the list of attached event handlers for an 'on' or 'fx' event.   This function also
	 * checks through all the behaviors for 'on' event lists when behaviors are enabled.
	 * @param mixed $name
	 * @throws TInvalidOperationException if the event is not defined
	 * @return TWeakCallableCollection list of attached event handlers for an event
	 */
	public function getEventHandlers($name)
	{
		if (strncasecmp($name, 'on', 2) === 0 && method_exists($this, $name)) {
			$name = strtolower($name);
			if (!isset($this->_e[$name])) {
				$this->_e[$name] = new TWeakCallableCollection;
			}
			return $this->_e[$name];
		} elseif (strncasecmp($name, 'fx', 2) === 0) {
			$name = strtolower($name);
			if (!isset(self::$_ue[$name])) {
				self::$_ue[$name] = new TWeakCallableCollection;
			}
			return self::$_ue[$name];
		} elseif ($this->_m !== null && $this->_behaviorsenabled) {
			foreach ($this->_m->toArray() as $behavior) {
				if ((!($behavior instanceof IBehavior) || $behavior->getEnabled()) && $behavior->hasEvent($name)) {
					return $behavior->getEventHandlers($name);
				}
			}
		}
		throw new TInvalidOperationException('component_event_undefined', get_class($this), $name);
	}

	/**
	 * Attaches an event handler to an event.
	 *
	 * The handler must be a valid PHP callback, i.e., a string referring to
	 * a global function name, or an array containing two elements with
	 * the first element being an object and the second element a method name
	 * of the object. In Prado, you can also use method path to refer to
	 * an event handler. For example, array($object,'Parent.buttonClicked')
	 * uses a method path that refers to the method $object->Parent->buttonClicked(...).
	 *
	 * The event handler must be of the following signature,
	 * <code>
	 * function handlerName($sender, $param) {}
	 * function handlerName($sender, $param, $name) {}
	 * </code>
	 * where $sender represents the object that raises the event,
	 * and $param is the event parameter. $name refers to the event name
	 * being handled.
	 *
	 * This is a convenient method to add an event handler.
	 * It is equivalent to {@link getEventHandlers}($name)->add($handler).
	 * For complete management of event handlers, use {@link getEventHandlers}
	 * to get the event handler list first, and then do various
	 * {@link TWeakCallableCollection} operations to append, insert or remove
	 * event handlers. You may also do these operations like
	 * getting and setting properties, e.g.,
	 * <code>
	 * $component->OnClick[]=array($object,'buttonClicked');
	 * $component->OnClick->insertAt(0,array($object,'buttonClicked'));
	 * </code>
	 * which are equivalent to the following
	 * <code>
	 * $component->getEventHandlers('OnClick')->add(array($object,'buttonClicked'));
	 * $component->getEventHandlers('OnClick')->insertAt(0,array($object,'buttonClicked'));
	 * </code>
	 *
	 * Due to the nature of {@link getEventHandlers}, any active behaviors defining
	 * new 'on' events, this method will pass through to the behavior transparently.
	 *
	 * @param string $name the event name
	 * @param callable $handler the event handler
	 * @param null|numeric $priority the priority of the handler, defaults to null which translates into the
	 * default priority of 10.0 within {@link TWeakCallableCollection}
	 * @throws TInvalidOperationException if the event does not exist
	 */
	public function attachEventHandler($name, $handler, $priority = null)
	{
		$this->getEventHandlers($name)->add($handler, $priority);
	}

	/**
	 * Detaches an existing event handler.
	 * This method is the opposite of {@link attachEventHandler}.  It will detach
	 * any 'on' events defined by an objects active behaviors as well.
	 * @param string $name event name
	 * @param callable $handler the event handler to be removed
	 * @param null|false|numeric $priority the priority of the handler, defaults to false which translates
	 * to an item of any priority within {@link TWeakCallableCollection}; null means the default priority
	 * @return bool if the removal is successful
	 */
	public function detachEventHandler($name, $handler, $priority = false)
	{
		if ($this->hasEventHandler($name)) {
			try {
				$this->getEventHandlers($name)->remove($handler, $priority);
				return true;
			} catch (\Exception $e) {
			}
		}
		return false;
	}

	/**
	 * Raises an event.  This raises both inter-object 'on' events and global 'fx' events.
	 * This method represents the happening of an event and will
	 * invoke all attached event handlers for the event in {@link TWeakCallableCollection} order.
	 * This method does not handle intra-object/behavior dynamic 'dy' events.
	 *
	 * There are ways to handle event responses.  By defailt {@link EVENT_RESULT_FILTER},
	 * all event responses are stored in an array, filtered for null responses, and returned.
	 * If {@link EVENT_RESULT_ALL} is specified, all returned results will be stored along
	 * with the sender and param in an array
	 * <code>
	 * 		$result[] = array('sender'=>$sender,'param'=>$param,'response'=>$response);
	 * </code>
	 *
	 * If {@link EVENT_RESULT_FEED_FORWARD} is specified, then each handler result is then
	 * fed forward as the parameters for the next event.  This allows for events to filter data
	 * directly by affecting the event parameters
	 *
	 * If a callable function is set in the response type or the post function filter is specified then the
	 * result of each called event handler is post processed by the callable function.  Used in
	 * combination with {@link EVENT_RESULT_FEED_FORWARD}, any event (and its result) can be chained.
	 *
	 * When raising a global 'fx' event, registered handlers in the global event list for
	 * {@link GLOBAL_RAISE_EVENT_LISTENER} are always added into the set of event handlers.  In this way,
	 * these global events are always raised for every global 'fx' event.  The registered handlers for global
	 * raiseEvent events have priorities.  Any registered global raiseEvent event handlers with a priority less than zero
	 * are added before the main event handlers being raised and any registered global raiseEvent event handlers
	 * with a priority equal or greater than zero are added after the main event handlers being raised.  In this way
	 * all {@link GLOBAL_RAISE_EVENT_LISTENER} handlers are always called for every raised 'fx' event.
	 *
	 * Behaviors may implement the following functions:
	 * <code>
	 *	public function dyPreRaiseEvent($name,$sender,$param,$responsetype,$postfunction[, $chain]) {
	 *  	return $name; //eg, the event name may be filtered/changed
	 *  }
	 *	public function dyIntraRaiseEventTestHandler($handler,$sender,$param,$name[, $chain]) {
	 *  	return true; //should this particular handler be executed?  true/false
	 *  }
	 *  public function dyIntraRaiseEventPostHandler($name,$sender,$param,$handler,$response[, $chain]) {
	 *		//contains the per handler response
	 *  }
	 *  public function dyPostRaiseEvent($responses,$name,$sender,$param,$responsetype,$postfunction[, $chain]) {
	 *		return $responses;
	 *  }
	 * </code>
	 * to be executed when raiseEvent is called.  The 'intra' dynamic events are called per handler in
	 * the handler loop.
	 *
	 * dyPreRaiseEvent has the effect of being able to change the event being raised.  This intra
	 * object/behavior event returns the name of the desired event to be raised.  It will pass through
	 * if no dynamic event is specified, or if the original event name is returned.
	 * dyIntraRaiseEventTestHandler returns true or false as to whether a specific handler should be
	 * called for a specific raised event (and associated event arguments)
	 * dyIntraRaiseEventPostHandler does not return anything.  This allows behaviors to access the results
	 * of an event handler in the per handler loop.
	 * dyPostRaiseEvent returns the responses.  This allows for any post processing of the event
	 * results from the sum of all event handlers
	 *
	 * When handling a catch-all {@link __dycall}, the method name is the name of the event
	 * and the parameters are the sender, the param, and then the name of the event.
	 *
	 * @param string $name the event name
	 * @param mixed $sender the event sender object
	 * @param \Prado\TEventParameter $param the event parameter
	 * @param null|numeric $responsetype how the results of the event are tabulated.  default: {@link EVENT_RESULT_FILTER}  The default filters out
	 *		null responses. optional
	 * @param null|callable $postfunction any per handler filtering of the response result needed is passed through
	 *		this if not null. default: null.  optional
	 * @throws TInvalidOperationException if the event is undefined
	 * @throws TInvalidDataValueException If an event handler is invalid
	 * @return mixed the results of the event
	 */
	public function raiseEvent($name, $sender, $param, $responsetype = null, $postfunction = null)
	{
		$p = $param;
		if (is_callable($responsetype)) {
			$postfunction = $responsetype;
			$responsetype = null;
		}

		if ($responsetype === null) {
			$responsetype = TEventResults::EVENT_RESULT_FILTER;
		}

		$name = strtolower($name);
		$responses = [];

		$name = $this->dyPreRaiseEvent($name, $sender, $param, $responsetype, $postfunction);

		if ($this->hasEventHandler($name) || $this->hasEventHandler(TComponent::GLOBAL_RAISE_EVENT_LISTENER)) {
			$handlers = $this->getEventHandlers($name);
			$handlerArray = $handlers->toArray();
			if (strncasecmp($name, 'fx', 2) === 0 && $this->hasEventHandler(TComponent::GLOBAL_RAISE_EVENT_LISTENER)) {
				$globalhandlers = $this->getEventHandlers(TComponent::GLOBAL_RAISE_EVENT_LISTENER);
				$handlerArray = array_merge($globalhandlers->toArrayBelowPriority(0), $handlerArray, $globalhandlers->toArrayAbovePriority(0));
			}
			$response = null;
			foreach ($handlerArray as $handler) {
				if ($this->dyIntraRaiseEventTestHandler($handler, $sender, $param, $name) === false) {
					continue;
				}

				if (is_string($handler)) {
					if (($pos = strrpos($handler, '.')) !== false) {
						$object = $this->getSubProperty(substr($handler, 0, $pos));
						$method = substr($handler, $pos + 1);
						if (method_exists($object, $method) || strncasecmp($method, 'dy', 2) === 0 || strncasecmp($method, 'fx', 2) === 0) {
							if ($method == '__dycall') {
								$response = $object->__dycall($name, [$sender, $param, $name]);
							} else {
								$response = $object->$method($sender, $param, $name);
							}
						} else {
							throw new TInvalidDataValueException('component_eventhandler_invalid', get_class($this), $name, $handler);
						}
					} else {
						$response = call_user_func($handler, $sender, $param, $name);
					}
				} elseif (is_callable($handler, true)) {
					[$object, $method] = $handler;
					if (is_string($object)) {
						$response = call_user_func($handler, $sender, $param, $name);
					} else {
						if (($pos = strrpos($method, '.')) !== false) {
							$object = $object->getSubProperty(substr($method, 0, $pos));
							$method = substr($method, $pos + 1);
						}
						if (method_exists($object, $method) || strncasecmp($method, 'dy', 2) === 0 || strncasecmp($method, 'fx', 2) === 0) {
							if ($method == '__dycall') {
								$response = $object->__dycall($name, [$sender, $param, $name]);
							} else {
								$response = $object->$method($sender, $param, $name);
							}
						} else {
							throw new TInvalidDataValueException('component_eventhandler_invalid', get_class($this), $name, $handler[1]);
						}
					}
				} else {
					throw new TInvalidDataValueException('component_eventhandler_invalid', get_class($this), $name, gettype($handler));
				}

				$this->dyIntraRaiseEventPostHandler($name, $sender, $param, $handler, $response);

				if ($postfunction) {
					$response = call_user_func_array($postfunction, [$sender, $param, $this, $response]);
				}

				if ($responsetype & TEventResults::EVENT_RESULT_ALL) {
					$responses[] = ['sender' => $sender, 'param' => $param, 'response' => $response];
				} else {
					$responses[] = $response;
				}

				if ($response !== null && ($responsetype & TEventResults::EVENT_RESULT_FEED_FORWARD)) {
					$param = $response;
				}
			}
		} elseif (strncasecmp($name, 'on', 2) === 0 && !$this->hasEvent($name)) {
			throw new TInvalidOperationException('component_event_undefined', get_class($this), $name);
		}

		if ($responsetype & TEventResults::EVENT_RESULT_FILTER) {
			$responses = array_filter($responses);
		}

		$responses = $this->dyPostRaiseEvent($responses, $name, $sender, $param, $responsetype, $postfunction);

		return $responses;
	}

	/**
	 * Evaluates a PHP expression in the context of this control.
	 *
	 * Behaviors may implement the function:
	 * <code>
	 *	public function dyEvaluateExpressionFilter($expression, $chain) {
	 * 		return $chain->dyEvaluateExpressionFilter(str_replace('foo', 'bar', $expression)); //example
	 * }
	 * </code>
	 * to be executed when evaluateExpression is called.  All attached behaviors are notified through
	 * dyEvaluateExpressionFilter.  The chaining is important in this function due to the filtering
	 * pass-through effect.
	 *
	 * @param string $expression PHP expression
	 * @throws TInvalidOperationException if the expression is invalid
	 * @return mixed the expression result
	 */
	public function evaluateExpression($expression)
	{
		$expression = $this->dyEvaluateExpressionFilter($expression);
		try {
			return eval("return $expression;");
		} catch (\Exception $e) {
			throw new TInvalidOperationException('component_expression_invalid', get_class($this), $expression, $e->getMessage());
		}
	}

	/**
	 * Evaluates a list of PHP statements.
	 *
	 * Behaviors may implement the function:
	 * <code>
	 *	public function dyEvaluateStatementsFilter($statements, $chain) {
	 * 		return $chain->dyEvaluateStatementsFilter(str_replace('foo', 'bar', $statements)); //example
	 * }
	 * </code>
	 * to be executed when evaluateStatements is called.  All attached behaviors are notified through
	 * dyEvaluateStatementsFilter.  The chaining is important in this function due to the filtering
	 * pass-through effect.
	 *
	 * @param string $statements PHP statements
	 * @throws TInvalidOperationException if the statements are invalid
	 * @return string content echoed or printed by the PHP statements
	 */
	public function evaluateStatements($statements)
	{
		$statements = $this->dyEvaluateStatementsFilter($statements);
		try {
			ob_start();
			if (eval($statements) === false) {
				throw new \Exception('');
			}
			$content = ob_get_contents();
			ob_end_clean();
			return $content;
		} catch (\Exception $e) {
			throw new TInvalidOperationException('component_statements_invalid', get_class($this), $statements, $e->getMessage());
		}
	}

	/**
	 * This method is invoked after the component is instantiated by a template.
	 * When this method is invoked, the component's properties have been initialized.
	 * The default implementation of this method will invoke
	 * the potential parent component's {@link addParsedObject}.
	 * This method can be overridden.
	 *
	 * Behaviors may implement the function:
	 * <code>
	 *	public function dyCreatedOnTemplate($parent, $chain) {
	 * 		return $chain->dyCreatedOnTemplate($parent); //example
	 *  }
	 * </code>
	 * to be executed when createdOnTemplate is called.  All attached behaviors are notified through
	 * dyCreatedOnTemplate.
	 *
	 * @param \Prado\TComponent $parent potential parent of this control
	 * @see addParsedObject
	 */
	public function createdOnTemplate($parent)
	{
		$parent = $this->dyCreatedOnTemplate($parent);
		$parent->addParsedObject($this);
	}

	/**
	 * Processes an object that is created during parsing template.
	 * The object can be either a component or a static text string.
	 * This method can be overridden to customize the handling of newly created objects in template.
	 * Only framework developers and control developers should use this method.
	 *
	 * Behaviors may implement the function:
	 * <code>
	 *	public function dyAddParsedObject($object[, $chain]) {
	 *  }
	 * </code>
	 * to be executed when addParsedObject is called.  All attached behaviors are notified through
	 * dyAddParsedObject.
	 *
	 * @param \Prado\TComponent|string $object text string or component parsed and instantiated in template
	 * @see createdOnTemplate
	 */
	public function addParsedObject($object)
	{
		$this->dyAddParsedObject($object);
	}


	/**
	 *This is the method registered for all instanced objects should a class behavior be added after
	 * the class is instanced.  Only when the class to which the behavior is being added is in this
	 * object's class hierarchy, via {@link getClassHierarchy}, is the behavior added to this instance.
	 * @param mixed $sender the application
	 * @param TClassBehaviorEventParameter $param
	 * @since 3.2.3
	 */
	public function fxAttachClassBehavior($sender, $param)
	{
		if (in_array($param->getClass(), $this->getClassHierarchy(true))) {
			return $this->attachBehavior($param->getName(), $param->getBehavior(), $param->getPriority());
		}
	}


	/**
	 *	This is the method registered for all instanced objects should a class behavior be removed after
	 * the class is instanced.  Only when the class to which the behavior is being added is in this
	 * object's class hierarchy, via {@link getClassHierarchy}, is the behavior removed from this instance.
	 * @param mixed $sender the application
	 * @param TClassBehaviorEventParameter $param
	 * @since 3.2.3
	 */
	public function fxDetachClassBehavior($sender, $param)
	{
		if (in_array($param->getClass(), $this->getClassHierarchy(true))) {
			return $this->detachBehavior($param->getName(), $param->getPriority());
		}
	}
	
	/**
	 * instanceBehavior is an internal method that takes a Behavior Object, a class name, or array of
	 * ['class' => 'MyBehavior', 'property1' => 'Value1'...] and creates a Behavior in return. eg.
	 * <code>
	 *		$b = $this->instanceBehavior('MyBehavior');
	 * 		$b = $this->instanceBehavior(['class' => 'MyBehavior', 'property1' => 'Value1']);
	 * 		$b = $this->instanceBehavior(new MyBehavior);
	 * </code>
<<<<<<< HEAD
	 * @param mixed $behavior string, Behavior, or array of ['class' => 'MyBehavior', 'property1' => 'Value1' ...].
=======
	 * @param array|class|string $behavior string, Behavior, or array of ['class' => 'MyBehavior', 'property1' => 'Value1' ...].
>>>>>>> c1a19601
	 * @throws TInvalidDataTypeException if the behavior is not an {@link IBaseBehavior}
	 * @return {@link IBaseBehavior} an instance of $behavior or $behavior itself
	 * @since 4.2.0
	 */
	protected static function instanceBehavior($behavior)
	{
		if (is_string($behavior)) {
			$behavior = Prado::createComponent($behavior);
		} elseif (is_array($behavior) && isset($behavior['class'])) {
			$b = Prado::createComponent($behavior['class']);
			unset($behavior['class']);
			foreach ($behavior as $property => $value) {
				$b->setSubProperty($property, $value);
			}
			$behavior = $b;
		}
		if (!($behavior instanceof IBaseBehavior)) {
			throw new TInvalidDataTypeException('component_not_a_behavior', get_class($behavior));
		}
		return $behavior;
	}


	/**
	 *	This will add a class behavior to all classes instanced (that are listening) and future newly instanced objects.
	 * This registers the behavior for future instances and pushes the changes to all the instances that are listening as well.
	 * The universal class behaviors are stored in an inverted stack with the latest class behavior being at the first position in the array.
	 * This is done so class behaviors are added last first.
	 * @param string $name name the key of the class behavior
	 * @param object|string $behavior class behavior or name of the object behavior per instance
	 * @param null|class|string $class string of class or class on which to attach this behavior.  Defaults to null which will error
	 *	but more important, if this is on PHP 5.3 it will use Late Static Binding to derive the class
	 * it should extend.
	 * <code>
	 * TPanel::attachClassBehavior('javascripts', (new TJsPanelBehavior())->init($this));
	 * </code>
	 * @param null|numeric $priority priority of behavior, default: null the default priority of the {@link TWeakCallableCollection}  Optional.
	 * @throws TInvalidOperationException if the class behavior is being added to a {@link TComponent}; due to recursion.
	 * @throws TInvalidOperationException if the class behavior is already defined
	 * @since 3.2.3
	 */
	public static function attachClassBehavior($name, $behavior, $class = null, $priority = null)
	{
		if (!$class && function_exists('get_called_class')) {
			$class = get_called_class();
		}
		if (!$class) {
			throw new TInvalidOperationException('component_no_class_provided_nor_late_binding');
		}

		if (!is_string($name)) {
			$name = get_class($name);
		}
		$class = strtolower($class);
		if ($class === 'tcomponent') {
			throw new TInvalidOperationException('component_no_tcomponent_class_behaviors');
		}
		if (empty(self::$_um[$class])) {
			self::$_um[$class] = [];
		}
		if (isset(self::$_um[$class][$name])) {
			throw new TInvalidOperationException('component_class_behavior_defined', $class, $name);
		}
		$behaviorObject = self::instanceBehavior($behavior);
		$param = new TClassBehaviorEventParameter($class, $name, $behavior, $priority);
		self::$_um[$class] = [$name => $param] + self::$_um[$class];
		return $behaviorObject->raiseEvent('fxAttachClassBehavior', null, $param);
	}


	/**
	 *	This will remove a behavior from a class.  It unregisters it from future instances and
	 * pulls the changes from all the instances that are listening as well.
	 * PHP 5.3 uses Late Static Binding to derive the static class upon which this method is called.
	 * @param string $name the key of the class behavior
	 * @param string $class class on which to attach this behavior.  Defaults to null.
	 * @param null|false|numeric $priority priority: false is any priority, null is default
	 *		{@link TWeakCallableCollection} priority, and numeric is a specific priority.
	 * @throws TInvalidOperationException if the the class cannot be derived from Late Static Binding and is not
	 * not supplied as a parameter.
	 * @since 3.2.3
	 */
	public static function detachClassBehavior($name, $class = null, $priority = false)
	{
		if (!$class && function_exists('get_called_class')) {
			$class = get_called_class();
		}
		if (!$class) {
			throw new TInvalidOperationException('component_no_class_provided_nor_late_binding');
		}

		$class = strtolower($class);
		if (!is_string($name)) {
			$name = get_class($name);
		}
		if (empty(self::$_um[$class]) || !isset(self::$_um[$class][$name])) {
			return false;
		}
		$param = self::$_um[$class][$name];
		$behavior = $param->getBehavior();
		$behaviorObject = self::instanceBehavior($behavior);
		unset(self::$_um[$class][$name]);
		return $behaviorObject->raiseEvent('fxDetachClassBehavior', null, $param);
	}

	/**
	 * Returns the named behavior object.
	 * The name 'asa' stands for 'as a'.
	 * @param string $behaviorname the behavior name
	 * @return IBehavior the behavior object, or null if the behavior does not exist
	 * @since 3.2.3
	 */
	public function asa($behaviorname)
	{
		return $this->_m[$behaviorname] ?? null;
	}

	/**
	 * Returns whether or not the object or any of the behaviors are of a particular class.
	 * The name 'isa' stands for 'is a'.  This first checks if $this is an instanceof the class.
	 * It then checks each Behavior.  If a behavior implements {@link IInstanceCheck},
	 * then the behavior can determine what it is an instanceof.  If this behavior function returns true,
	 * then this method returns true.  If the behavior instance checking function returns false,
	 * then no further checking is performed as it is assumed to be correct.
	 *
	 * If the behavior instance check function returns nothing or null or the behavior
	 * doesn't implement the {@link IInstanceCheck} interface, then the default instanceof occurs.
	 * The default isa behavior is to check if the behavior is an instanceof the class.
	 *
	 * The behavior {@link IInstanceCheck} is to allow a behavior to have the host object
	 * act as a completely different object.
	 *
	 * @param mixed|string $class class or string
	 * @return bool whether or not the object or a behavior is an instance of a particular class
	 * @since 3.2.3
	 */
	public function isa($class)
	{
		if ($this instanceof $class) {
			return true;
		}
		if ($this->_m !== null && $this->_behaviorsenabled) {
			foreach ($this->_m->toArray() as $behavior) {
				if (($behavior instanceof IBehavior) && !$behavior->getEnabled()) {
					continue;
				}

				$check = null;
				if (($behavior->isa('\Prado\Util\IInstanceCheck')) && $check = $behavior->isinstanceof($class, $this)) {
					return true;
				}
				if ($check === null && ($behavior->isa($class))) {
					return true;
				}
			}
		}
		return false;
	}

	/**
	 * Attaches a list of behaviors to the component.
	 * Each behavior is indexed by its name and should be an instance of
	 * {@link IBehavior}, a string specifying the behavior class, or a
	 * {@link TClassBehaviorEventParameter}.
	 * @param array $behaviors list of behaviors to be attached to the component
	 * @since 3.2.3
	 */
	public function attachBehaviors($behaviors)
	{
		foreach ($behaviors as $name => $behavior) {
			if ($behavior instanceof TClassBehaviorEventParameter) {
				$this->attachBehavior($behavior->getName(), $behavior->getBehavior(), $behavior->getPriority());
			} else {
				$this->attachBehavior($name, $behavior);
			}
		}
	}

	/**
	 * Detaches select behaviors from the component.
	 * Each behavior is indexed by its name and should be an instance of
	 * {@link IBehavior}, a string specifying the behavior class, or a
	 * {@link TClassBehaviorEventParameter}.
	 * @param array $behaviors list of behaviors to be detached from the component
	 * @since 3.2.3
	 */
	public function detachBehaviors($behaviors)
	{
		if ($this->_m !== null) {
			foreach ($behaviors as $name => $behavior) {
				if ($behavior instanceof TClassBehaviorEventParameter) {
					$this->detachBehavior($behavior->getName(), $behavior->getPriority());
				} else {
					$this->detachBehavior(is_string($behavior) ? $behavior : $name);
				}
			}
		}
	}

	/**
	 * Detaches all behaviors from the component.
	 * @since 3.2.3
	 */
	public function clearBehaviors()
	{
		if ($this->_m !== null) {
			foreach ($this->_m->toArray() as $name => $behavior) {
				$this->detachBehavior($name);
			}
			$this->_m = null;
		}
	}

	/**
	 * Attaches a behavior to this component.
	 * This method will create the behavior object based on the given
	 * configuration. After that, the behavior object will be initialized
	 * by calling its {@link IBehavior::attach} method.
	 *
	 * Already attached behaviors may implement the function:
	 * <code>
	 *	public function dyAttachBehavior($name,$behavior[, $chain]) {
	 *  }
	 * </code>
	 * to be executed when attachBehavior is called.  All attached behaviors are notified through
	 * dyAttachBehavior.
	 *
	 * @param string $name the behavior's name. It should uniquely identify this behavior.
<<<<<<< HEAD
	 * @param mixed $behavior the behavior configuration. This is the name of the Behavior Class
=======
	 * @param array|class|string $behavior the behavior configuration. This is the name of the Behavior Class
>>>>>>> c1a19601
	 * instanced by {@link PradoBase::createComponent}, or is a Behavior, or is an array of
	 * ['class'=>'TBehavior' property1='value 1' property2='value2'...] with the class and properties
	 * with values.
	 * @param null|numeric $priority
	 * @return IBehavior the behavior object
	 * @since 3.2.3
	 */
	public function attachBehavior($name, $behavior, $priority = null)
	{
		$behavior = self::instanceBehavior($behavior);
		if ($behavior instanceof IBehavior) {
			$behavior->setEnabled(true);
		}
		if ($this->_m === null) {
			$this->_m = new TPriorityMap;
		}
		$behavior->attach($this);
		$this->dyAttachBehavior($name, $behavior);
		$this->_m->add($name, $behavior, $priority);
		return $behavior;
	}

	/**
	 * Detaches a behavior from the component.
	 * The behavior's {@link IBehavior::detach} method will be invoked.
	 *
	 * Behaviors may implement the function:
	 * <code>
	 *	public function dyDetachBehavior($name,$behavior[, $chain]) {
	 *  }
	 * </code>
	 * to be executed when detachBehavior is called.  All attached behaviors are notified through
	 * dyDetachBehavior.
	 *
	 * @param string $name the behavior's name. It uniquely identifies the behavior.
	 * @param false|numeric $priority the behavior's priority. This defaults to false, aka any priority.
	 * @return null|IBehavior the detached behavior. Null if the behavior does not exist.
	 * @since 3.2.3
	 */
	public function detachBehavior($name, $priority = false)
	{
		if ($this->_m != null && isset($this->_m[$name])) {
			$this->_m[$name]->detach($this);
			$behavior = $this->_m->itemAt($name);
			$this->_m->remove($name, $priority);
			$this->dyDetachBehavior($name, $behavior);
			return $behavior;
		}
		return null;
	}

	/**
	 * Enables all behaviors attached to this component independent of the behaviors
	 *
	 * Behaviors may implement the function:
	 * <code>
	 *	public function dyEnableBehaviors($name,$behavior[, $chain]) {
	 *  }
	 * </code>
	 * to be executed when enableBehaviors is called.  All attached behaviors are notified through
	 * dyEnableBehaviors.
	 * @since 3.2.3
	 */
	public function enableBehaviors()
	{
		if (!$this->_behaviorsenabled) {
			$this->_behaviorsenabled = true;
			$this->dyEnableBehaviors();
		}
	}

	/**
	 * Disables all behaviors attached to this component independent of the behaviors
	 *
	 * Behaviors may implement the function:
	 * <code>
	 *	public function dyDisableBehaviors($name,$behavior[, $chain]) {
	 *  }
	 * </code>
	 * to be executed when disableBehaviors is called.  All attached behaviors are notified through
	 * dyDisableBehaviors.
	 * @since 3.2.3
	 */
	public function disableBehaviors()
	{
		if ($this->_behaviorsenabled) {
			$this->dyDisableBehaviors();
			$this->_behaviorsenabled = false;
		}
	}


	/**
	 * Returns if all the behaviors are turned on or off for the object.
	 * @return bool whether or not all behaviors are enabled (true) or not (false)
	 * @since 3.2.3
	 */
	public function getBehaviorsEnabled()
	{
		return $this->_behaviorsenabled;
	}

	/**
	 * Enables an attached object behavior.  This cannot enable or disable whole class behaviors.
	 * A behavior is only effective when it is enabled.
	 * A behavior is enabled when first attached.
	 *
	 * Behaviors may implement the function:
	 * <code>
	 *	public function dyEnableBehavior($name,$behavior[, $chain]) {
	 *  }
	 * </code>
	 * to be executed when enableBehavior is called.  All attached behaviors are notified through
	 * dyEnableBehavior.
	 *
	 * @param string $name the behavior's name. It uniquely identifies the behavior.
	 * @since 3.2.3
	 */
	public function enableBehavior($name)
	{
		if ($this->_m != null && isset($this->_m[$name])) {
			if ($this->_m[$name] instanceof IBehavior) {
				$this->_m[$name]->setEnabled(true);
				$this->dyEnableBehavior($name, $this->_m[$name]);
				return true;
			}
			return false;
		}
		return null;
	}

	/**
	 * Disables an attached behavior.  This cannot enable or disable whole class behaviors.
	 * A behavior is only effective when it is enabled.
	 *
	 * Behaviors may implement the function:
	 * <code>
	 *	public function dyDisableBehavior($name,$behavior[, $chain]) {
	 *  }
	 * </code>
	 * to be executed when disableBehavior is called.  All attached behaviors are notified through
	 * dyDisableBehavior.
	 *
	 * @param string $name the behavior's name. It uniquely identifies the behavior.
	 * @since 3.2.3
	 */
	public function disableBehavior($name)
	{
		if ($this->_m != null && isset($this->_m[$name])) {
			if ($this->_m[$name] instanceof IBehavior) {
				$this->_m[$name]->setEnabled(false);
				$this->dyDisableBehavior($name, $this->_m[$name]);
				return true;
			}
			return false;
		}
		return null;
	}

	/**
	 * Returns an array with the names of all variables of that object that should be serialized.
	 * Do not call this method. This is a PHP magic method that will be called automatically
	 * prior to any serialization.
	 */
	public function __sleep()
	{
		$a = (array) $this;
		$a = array_keys($a);
		$exprops = [];
		$this->_getZappableSleepProps($exprops);
		return array_diff($a, $exprops);
	}

	/**
	 * Returns an array with the names of all variables of this object that should NOT be serialized
	 * because their value is the default one or useless to be cached for the next page loads.
	 * Reimplement in derived classes to add new variables, but remember to  also to call the parent
	 * implementation first.
	 * @param array $exprops by reference
	 */
	protected function _getZappableSleepProps(&$exprops)
	{
		if ($this->_listeningenabled === false) {
			$exprops[] = "\0*\0_listeningenabled";
		}
		if ($this->_behaviorsenabled === true) {
			$exprops[] = "\0*\0_behaviorsenabled";
		}
		if ($this->_e === []) {
			$exprops[] = "\0*\0_e";
		}
		if ($this->_m === null) {
			$exprops[] = "\0*\0_m";
		}
	}
}<|MERGE_RESOLUTION|>--- conflicted
+++ resolved
@@ -1368,11 +1368,7 @@
 	 * 		$b = $this->instanceBehavior(['class' => 'MyBehavior', 'property1' => 'Value1']);
 	 * 		$b = $this->instanceBehavior(new MyBehavior);
 	 * </code>
-<<<<<<< HEAD
-	 * @param mixed $behavior string, Behavior, or array of ['class' => 'MyBehavior', 'property1' => 'Value1' ...].
-=======
 	 * @param array|class|string $behavior string, Behavior, or array of ['class' => 'MyBehavior', 'property1' => 'Value1' ...].
->>>>>>> c1a19601
 	 * @throws TInvalidDataTypeException if the behavior is not an {@link IBaseBehavior}
 	 * @return {@link IBaseBehavior} an instance of $behavior or $behavior itself
 	 * @since 4.2.0
@@ -1601,11 +1597,7 @@
 	 * dyAttachBehavior.
 	 *
 	 * @param string $name the behavior's name. It should uniquely identify this behavior.
-<<<<<<< HEAD
-	 * @param mixed $behavior the behavior configuration. This is the name of the Behavior Class
-=======
 	 * @param array|class|string $behavior the behavior configuration. This is the name of the Behavior Class
->>>>>>> c1a19601
 	 * instanced by {@link PradoBase::createComponent}, or is a Behavior, or is an array of
 	 * ['class'=>'TBehavior' property1='value 1' property2='value2'...] with the class and properties
 	 * with values.
