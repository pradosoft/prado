prado_application_singleton_required	= Prado.Application must only be set once.
prado_component_unknown					= Unknown component type '{0}'. This may be caused by the following parsing error in the {0} class file: {1}
prado_using_invalid						= '{0}' is not a valid namespace to be used. Make sure '.*' is appended if you want to use a namespace referring to a directory.
prado_alias_redefined					= Alias '{0}' cannot be redefined.
prado_alias_invalid						= Alias '{0}' refers to an invalid path '{1}'. Only existing directories can be aliased.
prado_aliasname_invalid					= Alias '{0}' contains invalid character '.'.

component_property_undefined			= Component property '{0}.{1}' is not defined.
component_property_readonly				= Component property '{0}.{1}' is read-only.
component_event_undefined				= Component event '{0}.{1}' is not defined.
component_method_undefined              = Component method '{0}.{1}' is not defined.
component_eventhandler_invalid			= Component event '{0}.{1}' is attached with an invalid event handler '{2}'.
component_expression_invalid			= Component '{0}' is evaluating an invalid expression '{1}' : {2}.
component_statements_invalid			= Component '{0}' is evaluating invalid PHP statements '{1}' : {2}.
component_class_behavior_defined		= Component '{0}' already has a class behavior of '{1}'.
component_not_a_behavior				= Component '{0}' is being added as behavior is not a TBaseBehavior.
component_no_tcomponent_class_behaviors	= TComponent cannot have class behaviors attached due to recursion.
component_no_class_provided_nor_late_binding = Adding or Removing Class Behaviors must have PHP feature Late Static Binding or a class provided as a parameter

propertyvalue_enumvalue_invalid			= Value '{0}' is a not valid enumeration value ({1}).

list_index_invalid						= Index '{0}' is out of range.
list_item_inexistent					= The item cannot be found in the list.
list_data_not_iterable					= Data must be either an array or an object implementing Traversable interface.
list_readonly							= {0} is read-only.

map_addition_disallowed					= The new item cannot be added to the map.
map_item_unremovable					= The item cannot be removed from the map.
map_data_not_iterable					= Data must be either an array or an object implementing Traversable interface.
map_readonly							= {0} is read-only.

weakcallablecollection_callable_required = TWeakCallableCollection can only accept callables.

application_includefile_invalid			= Unable to find application configuration {0}. Make sure it is in namespace format and the file ends with ".xml" or ".php".
application_basepath_invalid			= Application base path '{0}' does not exist or is not a directory.
application_runtimepath_invalid			= Application runtime path '{0}' does not exist or is not writable by Web server process.
application_service_invalid				= Service '{0}' must implement IService interface.
application_service_unknown				= Requested service '{0}' is not defined.
application_unavailable					= Application is unavailable at this time.
application_service_unavailable			= Service '{0}' is unavailable at this time.
application_moduleid_duplicated			= Application module ID '{0}' is not unique.
application_runtimepath_failed			= Unable to create runtime path '{0}'. Make sure the parent directory exists and is writable by the Web process.

appconfig_aliaspath_invalid				= Application configuration <alias id="{0}"> uses an invalid file path "{1}".
appconfig_alias_invalid					= Application configuration <alias> element must have an "id" attribute and a "path" attribute.
appconfig_alias_redefined				= Application configuration <alias id="{0}"> cannot be redefined.
appconfig_using_invalid					= Application configuration <using> element must have a "namespace" attribute.
appconfig_moduleid_required				= Application configuration <module> element must have an "id" attribute.
appconfig_moduletype_required			= Application configuration <module id="{0}"> must have a "class" attribute.
appconfig_serviceid_required			= Application configuration <service> element must have an "id" attribute.
appconfig_servicetype_required			= Application configuration <service id="{0}"> must have a "class" attribute.
appconfig_parameterid_required			= Application configuration <parameter> element must have an "id" attribute.
appconfig_includefile_required			= Application configuration <include> element must have a "file" attribute.
appconfig_paths_invalid					= Application configuration <paths> cannot contain element <{0}>.
appconfig_modules_invalid				= Application configuration <modules> cannot contain element <{0}>.
appconfig_services_invalid				= Application configuration <services> cannot contain element <{0}>.
appconfig_parameters_invalid			= Application configuration <parameters> cannot contain element <{0}>.
appconfig_tag_invalid					= Application configuration cannot contain element <{0}>.

securitymanager_validationkey_invalid	= TSecurityManager.ValidationKey must not be empty.
securitymanager_encryptionkey_invalid	= TSecurityManager.EncryptionKey must not be empty.
securitymanager_mcryptextension_required = Mcrypt PHP extension is required in order to use TSecurityManager's encryption feature.
securitymanager_mcryptextension_initfailed = TSecurityManager failed to initialize the mcrypt module.

uri_format_invalid						= '{0}' is not a valid URI.

httprequest_separator_invalid			= THttpRequest.UrlParamSeparator can only contain a single character.
httprequest_urlmanager_inexist			= THttpRequest.UrlManager '{0}' does not point to an existing module.
httprequest_urlmanager_invalid			= THttpRequest.UrlManager '{0}' must point to a module extending from TUrlManager.

httpcookiecollection_httpcookie_required = THttpCookieCollection can only accept THttpCookie objects.

httpresponse_bufferoutput_unchangeable	= THttpResponse.BufferOutput cannot be modified after THttpResponse is initialized.
httpresponse_file_inexistent			= THttpResponse cannot send file '{0}'. The file does not exist.

httpsession_sessionid_unchangeable		= THttpSession.SessionID cannot be modified after the session is started.
httpsession_sessionname_unchangeable	= THttpSession.SessionName cannot be modified after the session is started.
httpsession_sessionname_invalid			= THttpSession.SessionName must contain alphanumeric characters only.
httpsession_savepath_unchangeable		= THttpSession.SavePath cannot be modified after the session is started.
httpsession_savepath_invalid			= THttpSession.SavePath '{0}' is invalid.
httpsession_storage_unchangeable		= THttpSession.Storage cannot be modified after the session is started.
httpsession_cookiemode_unchangeable		= THttpSession.CookieMode cannot be modified after the session is started.
httpsession_autostart_unchangeable		= THttpSession.AutoStart cannot be modified after the session module is initialized.
httpsession_gcprobability_unchangeable	= THttpSession.GCProbability cannot be modified after the session is started.
httpsession_gcprobability_invalid		= THttpSession.GCProbability must be an integer between 0 and 100.
httpsession_transid_unchangeable		= THttpSession.UseTransparentSessionID cannot be modified after the session is started.
httpsession_transid_cookieonly			= THttpSession.UseTransparentSessionID cannot be set when THttpSession.CookieMode is set to Only.
httpsession_maxlifetime_unchangeable	= THttpSession.Timeout cannot be modified after the session is started.

assetmanager_basepath_invalid			= TAssetManager.BasePath '{0}' is invalid. Make sure it is in namespace form and points to a directory writable by the Web server process.
assetmanager_basepath_unchangeable		= TAssetManager.BasePath cannot be modified after the module is initialized.
assetmanager_baseurl_unchangeable		= TAssetManager.BaseUrl cannot be modified after the module is initialized.
assetmanager_filepath_invalid			= TAssetManager is publishing an invalid file '{0}'.
assetmanager_tarchecksum_invalid		= TAssetManager is publishing a tar file with invalid checksum '{0}'.
assetmanager_tarfile_invalid			= TAssetManager is publishing an invalid tar file '{0}'.
assetmanager_source_directory_invalid	= TAssetManager is copying an invalid directory '{0}'.

cache_primary_duplicated				= At most one primary cache module is allowed. {0} is trying to register as another primary cache.
sqlitecache_extension_required			= TSqliteCache requires SQLite PHP extension.
sqlitecache_dbfile_required				= TSqliteCache.DbFile is required.
sqlitecache_connection_failed			= TSqliteCache database connection failed. {0}.
sqlitecache_table_creation_failed		= TSqliteCache failed to create cache database. {0}.
sqlitecache_dbfile_unchangeable			= TSqliteCache.DbFile cannot be modified after the module is initialized.
sqlitecache_dbfile_invalid				= TSqliteCache.DbFile is invalid. Make sure it is in a proper namespace format.

memcache_extension_required				= TMemCache requires memcache PHP extension.
memcache_connection_failed				= TMemCache failed to connect to memcache server {0}:{1}.
memcache_host_unchangeable				= TMemCache.Host cannot be modified after the module is initialized.
memcache_port_unchangeable				= TMemCache.Port cannot be modified after the module is initialized.
memcache_not_initialized				= Options cannot be set on TMemCache before the module is initialized.

apccache_extension_required				= TAPCCache requires APC PHP extension.
apccache_extension_not_enabled			= TAPCCache need apc.enabled = 1 in php.ini in order to work.
apccache_extension_not_enabled_cli		= TAPCCache need apc.enable_cli = 1 in php.ini in order to work with PHP from the command line.

errorhandler_errortemplatepath_invalid	= TErrorHandler.ErrorTemplatePath '{0}' is invalid. Make sure it is in namespace form and points to a valid directory containing error template files.

pageservice_page_unknown				= Page '{0}' Not Found
pageservice_pageclass_unknown			= Page class '{0}' is unknown.
pageservice_basepath_invalid			= TPageService.BasePath '{0}' is not a valid directory.
<<<<<<< HEAD
pageservice_security_violation			= TPageService cannot access directory '{0}'.
=======
pageservice_security_violation			= TPageService cannot access additional directory '{0}'.
>>>>>>> d26eb374
pageservice_page_required				= Page Name Required
pageservice_defaultpage_unchangeable	= TPageService.DefaultPage cannot be modified after the service is initialized.
pageservice_basepath_unchangeable		= TPageService.BasePath cannot be modified after the service is initialized.
pageservice_pageclass_invalid			= Page class {0} is invalid. It should be TPage or extend from TPage.
pageservice_includefile_invalid			= Unable to find page service configuration {0}. Make sure it is in namespace format and the file ends with ".xml" or ".php".

pageserviceconf_file_invalid			= Unable to open page directory configuration file '{0}'.
pageserviceconf_aliaspath_invalid		= <alias id="{0}"> uses an invalid file path "{1}" in page directory configuration file '{2}'.
pageserviceconf_alias_invalid			= <alias> element must have an "id" attribute and a "path" attribute in page directory configuration file '{0}'.
pageserviceconf_using_invalid			= <using> element must have a "namespace" attribute in page directory configuration file '{0}'.
pageserviceconf_module_invalid			= <module> element must have an "id" attribute in page directory configuration file '{0}'.
pageserviceconf_moduletype_required		= <module id="{0}"> must have a "class" attribute in page directory configuration file '{1}'.
pageserviceconf_parameter_invalid		= <parameter> element must have an "id" attribute in page directory configuration file '{0}'.
pageserviceconf_page_invalid			= <page> element must have an "id" attribute in page directory configuration file '{0}'.
pageserviceconf_includefile_required	= Page configuration <include> element must have a "file" attribute.

behaviormodule_behavior_as_array_required = php <behavior> must be an array.
behaviormodule_behaviorname_required	= <behavior> must contain a 'name' attribute for attaching the behavior.
behaviormodule_behaviorclass_required	= <behavior> must contain a 'class' attribute defining the behavior class.
behaviormodule_attachto_class_required	= <behavior> must have an 'attachto' or 'attachtoclass' attribute.
behaviormodule_attachto_and_class_only_one	= <behavior> must have either 'attachto' or 'attachtoclass' attribute, not both.
behaviormodule_behaviorowner_required	= <behavior> attachto '{0}' object is not found.

behaviorparameterloader_no_behavior_name= TBehaviorParameterLoader must have a Behavior Name.
behaviorparameterloader_no_behavior_class = TBehaviorParameterLoader must have a Behavior Class.
behaviorparameterloader_attachto_class_required = TBehaviorParameterLoader must have an 'attachto' or 'attachtoclass' attribute.
behaviorparameterloader_attachto_and_class_only_one = TBehaviorParameterLoader must only have one 'attachto' or 'attachtoclass' attribute.
behaviorparameterloader_moduleid_required = TBehaviorParameterLoader attachto 'module:' requires a module id.
behaviorparameterloader_behaviorowner_required = TBehaviorParameterLoader attachto '{0}' could not be found.
behaviorparameterloader_behaviormodule_not_found 	= TBehaviorParameterLoader could not find module '{0}' to attach behaviors.

maplazyloadbehavior_handler_not_callable = TMapLazyLoadBehavior must have a callable to construct.
maproutebehavior_handler_not_callable	= TMapRouteBehavior must have a callable to construct.

parameterizebehavior_no_parameter		= TParameterizeBehavior must have a Parameter attribute.
parameterizebehavior_no_property		= TParameterizeBehavior must have a Property attribute.
parameterizebehavior_owner_get_only_property = TParameterizeBehavior owner has Property '{0}' but is read-only.
parameterizebehavior_owner_has_no_property = TParameterizeBehavior owner has no Property '{0}'.
parameterizebehavior_cannot_set_parameter_to_blank_after_attach = TParameterizeBehavior cannot blank the Parameter after being attached.
parameterizebehavior_cannot_set_property_after_attach = TParameterizeBehavior cannot set Property after being attached.
parameterizebehavior_cannot_set_validNullValue_after_attach = TParameterizeBehavior cannot set ValidNullValue after being attached.
parameterizebehavior_cannot_set_defaultValue_after_attach = TParameterizeBehavior cannot set DefaultValue after being attached.
parameterizebehavior_cannot_set_localize_after_attach = TParameterizeBehavior cannot set Localize after being attached.
parameterizebehavior_cannot_set_routeBehaviorName_after_attach = TParameterizeBehavior cannot set RouteBehaviorName after being attached.

template_closingtag_unexpected			= Unexpected closing tag '{0}' is found.
template_closingtag_expected			= Closing tag '{0}' is expected, found '{1}'.
template_directive_nonunique			= Directive '<%@ ... %>' must appear at the beginning of the template and can appear at most once.
template_comments_forbidden				= Template comments are not allowed within property tags.
template_matching_unexpected			= Unexpected matching.
template_property_unknown				= {0} has no property called '{1}'.
template_event_unknown					= {0} has no event called '{1}'.
template_property_readonly				= {0} has a read-only property '{1}'.
template_event_forbidden				= {0} is a non-control component. No handler can be attached to its event '{1}' in a template.
template_databind_forbidden				= {0} is a non-control component. Expressions cannot be bound to its property '{1}'.
template_component_required				= '{0}' is not a component. Only components can appear in a template.
template_format_invalid					= Invalid template syntax: {0}
template_property_duplicated			= Property {0} is configured twice or more.
template_eventhandler_invalid			= {0}.{1} can only accept a static string.
template_controlid_invalid				= {0}.ID can only accept a static text string.
template_controlskinid_invalid			= {0}.SkinID can only accept a static text string.
template_content_unexpected				= Unexpected content is encountered when instantiating template: {0}.
template_include_invalid				= Invalid template inclusion. Make sure {0} is a valid namespace pointing to an existing template file whose extension is .tpl.
template_tag_unexpected					= Initialization for property {0} contains an unknown tag type {1}.

xmldocument_file_read_failed			= TXmlDocument is unable to read file '{0}'.
xmldocument_file_write_failed			= TXmlDocument is unable to write file '{0}'.

xmlelementlist_xmlelement_required		= TXmlElementList can only accept TXmlElement objects.

authorizationrule_action_invalid		= TAuthorizationRule.Action can only take 'allow' or 'deny' as the value.
authorizationrule_verb_invalid			= TAuthorizationRule.Verb can only take 'get' or 'post' as the value.

authorizationrulecollection_authorizationrule_required = TAuthorizationRuleCollection can only accept TAuthorizationRule objects.

usermanager_userfile_invalid			= TUserManager.UserFile '{0}' is not a valid file.
usermanager_userfile_unchangeable		= TUserManager.UserFile cannot be modified. The user module has been initialized already.

authmanager_usermanager_required		= TAuthManager.UserManager must be assigned a value.
authmanager_usermanager_inexistent		= TAuthManager.UserManager '{0}' does not refer to an ID of application module.
authmanager_usermanager_invalid			= TAuthManager.UserManager '{0}' does not refer to a valid TUserManager application module.
authmanager_usermanager_unchangeable	= TAuthManager.UserManager cannot be modified after the module is initialized.
authmanager_session_required			= TAuthManager requires a session application module.

thememanager_service_unavailable		= TThemeManager requires TPageService to be available. This error often occurs when you configure TThemeManager outside of the page service configuration.
thememanager_basepath_invalid			= TThemeManager.BasePath '{0}' is not a valid path alias. Make sure you have defined this alias in configuration and it points to a valid directory.
thememanager_basepath_invalid2			= TThemeManager.BasePath '{0}' is not a valid directory.
thememanager_basepath_unchangeable		= TThemeManager.BasePath cannot be modified after the module is initialized.

theme_baseurl_required					= TThemeManager.BasePath is required. By default, a directory named 'themes' under the directory containing the application entry script is assumed.
theme_path_inexistent					= Theme path '{0}' does not exist.
theme_control_nested					= Skin for control type '{0}' in theme '{1}' cannot be within another skin.
theme_skinid_duplicated					= SkinID '{0}.{1}' is duplicated in theme '{2}'.
theme_databind_forbidden				= Databind cannot be used in theme '{0}' for control skin '{1}.{2}' about property '{3}'.
theme_property_readonly					= Skin is being applied to a read-only control property '{0}.{1}'.
theme_property_undefined				= Skin is being applied to an inexistent control property '{0}.{1}'.
theme_tag_unexpected					= Initialization for property {0} contains an unknown tag type {1}.

control_object_reregistered				= Duplicated object ID '{0}' found.
control_id_invalid						= {0}.ID '{1}' is invalid. Only alphanumeric and underline characters are allowed. The first character must be an alphabetic or underline character.
control_skinid_unchangeable				= {0}.SkinID cannot be modified after a skin has been applied to the control or the child controls have been created.
control_enabletheming_unchangeable		= {0}.EnableTheming cannot be modified after the child controls have been created.
control_stylesheet_applied				= StyleSheet skin has already been applied to {0}.
control_id_nonunique					= {0}.ID '{1}' is not unique among all controls under the same naming container.

templatecontrol_mastercontrol_invalid	= Master control must be of type TTemplateControl or a child class.
templatecontrol_mastercontrol_required	= Control '{0}' requires a master control since the control uses TContent.
templatecontrol_contentid_duplicated	= TContent ID '{0}' is duplicated.
templatecontrol_placeholderid_duplicated= TContentPlaceHolder ID '{0}' is duplicated.
templatecontrol_directive_invalid		= {0}.{1} can only accept a static text string through a template directive.
templatecontrol_placeholder_inexistent	= TContent '{0}' does not have a matching TContentPlaceHolder.

page_form_duplicated					= A page can contain at most one TForm. Use regular HTML form tags for the rest forms.
page_isvalid_unknown					= TPage.IsValid has not been evaluated yet.
page_postbackcontrol_invalid			= Unable to determine postback control '{0}'.
page_control_outofform					= {0} '{1}' must be enclosed within TForm.
page_head_duplicated					= A page can contain at most one THead.
page_head_required						= A THead control is needed in page template in order to render CSS and js in the HTML head section.
page_statepersister_invalid				= Page state persister must implement IPageStatePersister interface.
page_csmanagerclass_invalid				= ClientScriptManager class '{0}' must be an instance of TClientScriptManager.

csmanager_pradoscript_invalid			= Unknown Prado script library name '{0}'.
csmanager_pradoscript_notloaded			= Prado script library name '{0}' has not been loaded yet.
csmanager_pradostyle_invalid			= Unknown Prado style library name '{0}'.
csmanager_invalid_packages				= Unkownn packages '{1}' for javascript packages defined in '{0}'. Valid packages are '{2}'.

contentplaceholder_id_required			= TContentPlaceHolder must have an ID.

content_id_required						= TContent must have an ID.

controlcollection_control_required		= TControlList can only accept strings or TControl objects.

webcontrol_accesskey_invalid			= {0}.AccessKey '{1}' is invalid. It must be a single character only.
webcontrol_style_invalid				= {0}.Style must take string value only.

listcontrol_selection_invalid			= {0} has an invalid selection that is set before performing databinding.
listcontrol_selectedindex_invalid		= {0}.SelectedIndex has an invalid value {1}.
listcontrol_selectedvalue_invalid		= {0}.SelectedValue has an invalid value '{1}'.
listcontrol_expression_invalid			= {0} is evaluating an invalid expression '{1}' : {2}
listcontrol_multiselect_unsupported		= {0} does not support multiselection.

label_associatedcontrol_invalid			= TLabel.AssociatedControl '{0}' cannot be found.

hiddenfield_focus_unsupported			= THiddenField does not support setting input focus.
hiddenfield_theming_unsupported			= THiddenField does not support theming.
hiddenfield_skinid_unsupported			= THiddenField does not support control skin.

panel_defaultbutton_invalid				= TPanel.DefaultButton '{0}' does not refer to an existing button control.

tablestyle_cellpadding_invalid			= TTableStyle.CellPadding must take an integer equal to or greater than -1.
tablestyle_cellspacing_invalid			= TTableStyle.CellSpacing must take an integer equal to or greater than -1.

pagestatepersister_pagestate_corrupted	= Page state is corrupted.

sessionpagestatepersister_pagestate_corrupted = Page state is corrupted.
sessionpagestatepersister_historysize_invalid = TSessionPageStatePersister.History must be an integer greater than 0.

listitemcollection_item_invalid			= TListItemCollection can only take strings or TListItem objects.

dropdownlist_selectedindices_unsupported= TDropDownList.SelectedIndices is read-only.

bulletedlist_autopostback_unsupported	= TBulletedList.AutoPostBack is read-only.
bulletedlist_selectedindex_unsupported	= TBulletedList.SelectedIndex is read-only.
bulletedlist_selectedindices_unsupported= TBulletedList.SelectedIndices is read-only.
bulletedlist_selectedvalue_unsupported	= TBulletedList.SelectedValue is read-only.

radiobuttonlist_selectedindices_unsupported	= TRadioButtonList.SelectedIndices is read-only.

logrouter_configfile_invalid			= TLogRouter.ConfigFile '{0}' does not exist.
logrouter_routeclass_required			= Class attribute is required in <route> configuration.
logrouter_routetype_required			= Log route must be an instance of TLogRoute or its derived class.

filelogroute_logpath_invalid			= TFileLogRoute.LogPath '{0}' must be a directory in namespace format and must be writable by the Web server process.
filelogroute_maxfilesize_invalid		= TFileLogRoute.MaxFileSize must be greater than 0.
filelogroute_maxlogfiles_invalid		= TFileLogRoute.MaxLogFiles must be greater than 0.

emaillogroute_sentfrom_required			= TEmailLogRoute.SentFrom cannot be empty.

repeatinfo_repeatcolumns_invalid		= TRepeatInfo.RepeatColumns must be no less than 0.

basevalidator_controltovalidate_invalid = {0}.ControlToValidate is empty or contains an invalid control ID path.
basevalidator_validatable_required		= {0}.ControlToValidate must point to a control implementing IValidatable interface.
basevalidator_forcontrol_unsupported	= {0}.ForControl is not supported.

comparevalidator_controltocompare_invalid = TCompareValidator.ControlToCompare contains an invalid control ID path.

listcontrolvalidator_invalid_control	= {0}.ControlToValidate contains an invalid TListControl ID path, "{1}" is a {2}.

repeater_template_required				= TRepeater.{0} requires a template instance implementing ITemplate interface.
repeater_itemtype_unknown				= Unknown repeater item type {0}.
repeateritemcollection_item_invalid		= TRepeaterItemCollection can only accept objects that are instance of TControl or its descendant class.

datalist_template_required				= TDataList.{0} requires a template instance implementing ITemplate interface.
datalistitemcollection_datalistitem_required = TDataListItemCollection can only accept TDataListItem objects.

datagrid_template_required				= TDataGrid.{0} requires a template instance implementing ITemplate interface.
templatecolumn_template_required		= TTemplateColumn.{0} requires a template instance implementing ITemplate interface.
datagrid_currentpageindex_invalid		= TDataGrid.CurrentPageIndex must be no less than 0.
datagrid_pagesize_invalid				= TDataGrid.PageSize must be greater than 0.
datagrid_virtualitemcount_invalid		= TDataGrid.VirtualItemCount must be no less than 0.
datagriditemcollection_datagriditem_required = TDataGridItemCollection can only accept TDataGridItem objects.
datagridcolumncollection_datagridcolumn_required = TDataGridColumnCollection can only accept TDataGridColumn objects.
datagridpagerstyle_pagebuttoncount_invalid = TDataGridPagerStyle.PageButtonCount must be greater than 0.

datafieldaccessor_data_invalid			= TDataFieldAccessor is trying to evaluate a field value of an invalid data. Make sure the data is an array, TMap, TList, or object that contains the specified field '{0}'.
datafieldaccessor_datafield_invalid		= TDataFieldAccessor is trying to evaluate data value of an unknown field '{0}': {1}.

tablerowcollection_tablerow_required	= TTableRowCollection can only accept TTableRow objects.

tablecellcollection_tablerow_required	= TTableCellCollection can only accept TTableCell objects.

multiview_view_required					= TMultiView can only accept TView as child.
multiview_activeviewindex_invalid		= TMultiView.ActiveViewIndex has an invalid index '{0}'.
multiview_view_inexistent				= TMultiView cannot find the specified view.
multiview_viewid_invalid				= TMultiView cannot find the view '{0}' to switch to.

viewcollection_view_required			= TViewCollection can only accept TView as its element.

view_visible_readonly					= TView.Visible is read-only. Use TView.Active to toggle its visibility.

wizard_step_invalid						= The step to be activated cannot be found in wizard step collection.
wizard_command_invalid					= Invalid wizard navigation command '{0}'.

table_tablesection_outoforder			= TTable table sections must be in the order of: Header, Body and Footer.

completewizardstep_steptype_readonly	= TCompleteWizardStep.StepType is read-only.

wizardstepcollection_wizardstep_required = TWizardStepCollection can only accept objects of TWizardStep or its derived classes.

texthighlighter_stylesheet_invalid		= Unable to find the stylesheet file for TTextHighlighter.

hotspotcollection_hotspot_required		= THotSpotCollection can only accept instance of THotSpot or its derived classes.

htmlarea_textmode_readonly				= THtmlArea.TextMode is read-only.
htmlarea_tarfile_invalid				= THtmlArea is unable to locate the TinyMCE tar file.

parametermodule_parameterfile_unchangeable = TParameterModule.ParameterFile is not changeable because the module is already initialized.
parametermodule_parameterfile_invalid	= TParameterModule.ParameterFile '{0}' is invalid. Make sure it is in namespace format and the file extension is '.xml' or '.php'.
parametermodule_parameterid_required	= Parameter element must have 'id' attribute.

datagridcolumn_id_invalid				= {0}.ID '{1}' is invalid. Only alphanumeric and underline characters are allowed. The first character must be an alphabetic or underline character.
datagridcolumn_expression_invalid		= {0} is evaluating an invalid expression '{1}' : {2}

outputcache_cachemoduleid_invalid		= TOutputCache.CacheModuleID is set with an invalid cache module ID {0}. Either the module does not exist or does not implement ICache interface.
outputcache_duration_invalid			= {0}.Duration must be an integer no less than 0.

stack_data_not_iterable					= TStack can only fetch data from an array or a traversable object.
stack_empty								= TStack is empty.

queue_data_not_iterable					= TQueue can only fetch data from an array or a traversable object.
queue_empty								= TQueue is empty.

pager_pagebuttoncount_invalid			= TPager.PageButtonCount must be an integer no less than 1.
pager_currentpageindex_invalid			= TPager.CurrentPageIndex is out of range.
pager_pagecount_invalid					= TPager.PageCount cannot be smaller than 0.
pager_controltopaginate_invalid			= TPager.ControlToPaginate {0} must be a valid ID path pointing to a TDataBoundControl-derived control.

databoundcontrol_pagesize_invalid		= {0}.PageSize must be an integer no smaller than 1.
databoundcontrol_virtualitemcount_invalid = {0}.VirtualItemCount must be an integer no smaller than 0.
databoundcontrol_currentpageindex_invalid = {0}.CurrentPageIndex is out of range.
databoundcontrol_datasource_invalid		= {0}.DataSource is not valid.
databoundcontrol_datasourceid_inexistent = databoundcontrol_datasourceid_inexistent.
databoundcontrol_datasourceid_invalid	= databoundcontrol_datasourceid_invalid
databoundcontrol_datamember_invalid		= databoundcontrol_datamember_invalid

clientscript_invalid_file_position		= Invalid file position '{1}' for TClientScript control '{0}', must be 'Head', 'Here' or 'Begin'.
clientscript_invalid_package_path		= Invalid PackagePath '{0}' for TClientScript control '{1}'.

tdatepicker_autopostback_unsupported	= '{0}' does not support AutoPostBack.
globalization_cache_path_failed			= Unable to create translation message cache path '{0}'. Make sure the parent directory exists and is writable by the Web process.
globalization_source_path_failed		= Unable to create translation message path '{0}'. Make sure the parent directory exists and is writable by the Web process.
messagesource_connectionid_invalid      = MessageSource_Database.source '{0}' does not point to a valid TDataSourceConfig module.
messagesource_connectionid_required     = ConnectionID in MessageSource_Database.source is required.

callback_not_support_no_priority_state_update	= Callback request does not support unprioritized pagestate update.
callback_invalid_callback_options		= '{1}' is not a valid TCallbackOptions control for Callback control '{0}'.
callback_invalid_clientside_options		= Callback ClientSide property must be either a string that is the ID of a TCallbackOptions control or an instance of TCallbackClientSideOptions.=======
callback_not_support_no_priority_state_update	= Callback request does not support unprioritized pagestate update.
callback_invalid_handler				= Invalid callback handler, control {0} must implement ICallbackEventHandler.
callback_invalid_target					= Invalid callback target, no such control with ID {0}.

callback_interval_be_positive			= Interval for TCallbackTimer "{0}" must be strictly greater than zero seconds.
callback_decay_be_not_negative			= Decay rate for TCallbackTimer "{0}" must be not negative.

callback_no_autopostback				= Control "{0}" can not enable AutoPostBack.

xmltransform_xslextension_required		= TXmlTransform requires the PHP's XSL extension.
xmltransform_transformpath_invalid		= TXmlTransform.TransformPath '{0}' is invalid.
xmltransform_documentpath_invalid		= TXmlTransform.DocumentPath '{0}' is invalid.
xmltransform_transform_required			= Either TransformContent or TransformPath property must be set for TXmlTransform.

ttriggeredcallback_invalid_controlid	= ControlID property for '{0}' must not be empty.
tactivecustomvalidator_clientfunction_unsupported = {0} does not support client side validator function.

dbconnection_open_failed				= TDbConnection failed to establish DB connection: {0}
dbconnection_connection_inactive		= TDbConnection is inactive.
dbconnection_unsupported_driver_charset	= Database driver '{0}' doesn't support setting charset.

dbcommand_prepare_failed				= TDbCommand failed to prepare the SQL statement "{1}": {0}
dbcommand_execute_failed				= TDbCommand failed to execute the SQL statement "{1}": {0}
dbcommand_query_failed					= TDbCommand failed to execute the query SQL "{1}": {0}
dbcommand_column_empty					= TDbCommand returned an empty result and could not obtain the scalar.
dbdatareader_rewind_invalid				= TDbDataReader is a forward-only stream. It can only be traversed once.
dbtransaction_transaction_inactive		= TDbTransaction is inactive.

dbcommandbuilder_value_must_not_be_null	= Property {0} must not be null as defined by column '{2}' in table '{1}'.

dbcommon_invalid_table_name				= Database table '{0}' not found. Error message: {1}.
dbcommon_invalid_identifier_name        = Invalid database identifier name '{0}', see {1} for details.
dbtableinfo_invalid_column_name			= Invalid column name '{0}' for database table '{1}'.
dbmetadata_invalid_table_view			= Invalid table/view name '{0}', or that table/view '{0}' contains no accessible column/field definitions.
dbmetadata_requires_php_version			= PHP version {1} or later is required for using {0} database.

dbtablegateway_invalid_criteria			= Invalid criteria object, must be a string or instance of TSqlCriteria.
dbtablegateway_no_primary_key_found		= Table '{0}' does not contain any primary key fields.
dbtablegateway_missing_pk_values		= Missing primary key values in forming IN(key1, key2, ...) for table '{0}'.
dbtablegateway_pk_value_count_mismatch	= Composite key value count mismatch in forming IN( (key1, key2, ..), (key3, key4, ..)) for table '{0}'.
dbtablegateway_mismatch_args_exception	= TTableGateway finder method '{0}' expects {1} parameters but found only {2} parameters instead.
dbtablegateway_mismatch_column_name		= In dynamic __call() method '{0}', no matching columns were found, valid columns for table '{2}' are '{1}'.
dbtablegateway_invalid_table_info		= Table must be a string or an instance of TDbTableInfo.

directorycachedependency_directory_invalid = TDirectoryCacheDependency.Directory {0} does not refer to a valid directory.
cachedependencylist_cachedependency_required = Only objects implementing ICacheDependency can be added into TCacheDependencyList.

soapservice_configfile_invalid			= TSoapService.ConfigFile '{0}' does not exist. Note, it has to be specified in a namespace format and the file extension must be '.xml' or '.php'.
soapservice_request_invalid				= SOAP server '{0}' not found.
soapservice_serverid_required			= <soap> element must have 'id' attribute.
soapservice_serverid_duplicated			= SOAP server ID '{0}' is duplicated.
soapserver_id_invalid					= Invalid SOAP server ID '{0}'. It should not end with '.wsdl'.
soapserver_version_invalid				= Invalid SOAP version '{0}'. It must be either '1.1' or '1.2'.

jsonservice_id_required				= TJsonService requires 'id' attribute in its JSON elements.
jsonservice_response_type_invalid		= JSON class {0} is invalid. It should be TJsonResponse or extend from TJsonResponse.
jsonservice_class_required			= TJsonService requires 'class' attribute in its JSON elements.
jsonservice_provider_unknown			= Unknown JSON provider '{0}' requested.

dbusermanager_userclass_required		= TDbUserManager.UserClass is required.
dbusermanager_userclass_invalid			= TDbUserManager.UserClass '{0}' is not a valid user class. The class must extend TDbUser.
dbusermanager_connectionid_invalid		= TDbUserManager.ConnectionID '{0}' does not point to a valid TDataSourceConfig module.
dbusermanager_connectionid_required		= TDbUserManager.ConnectionID is required.

feedservice_id_required					= TFeedService requires 'id' attribute in its feed elements.
feedservice_feedtype_invalid			= The class feed '{0}' must implement IFeedContentProvider interface.
feedservice_class_required				= TFeedService requires 'class' attribute in its feed elements.
feedservice_feed_unknown				= Unknown feed '{0}' requested.

tabviewcollection_tabview_required		= TTabPanel can only accept TTabView as child.
tabpanel_activeviewid_invalid			= TTabPanel.ActiveViewID has an invalid ID '{0}'.
tabpanel_activeviewindex_invalid		= TTabPanel.ActiveViewIndex has an invalid Index '{0}'.
tabpanel_view_inexistent				= TTabPanel cannot find the specified view.

cachesession_cachemoduleid_required		= TCacheHttpSession.CacheModuleID is required.
cachesession_cachemodule_inexistent		= TCacheHttpSession.CacheModuleID '{0}' points to a non-existent module.
cachesession_cachemodule_invalid		= TCacheHttpSession.CacheModuleID '{0}' points to a module that does not implement ICache interface.

urlmapping_urlmappingpattern_required	= TUrlMapping can only contain TUrlMappingPattern or its child classes.
urlmapping_global_required				= TUrlMapping must be configured as a global module.
urlmapping_configfile_inexistent		= TUrlMapping.ConfigFile '{0}' is not a file.
urlmapping_configfile_invalid			= TUrlMapping.ConfigFile '{0}' must point to an XML file in namespace format.

urlmappingpattern_serviceparameter_required = TUrlMappingPattern.ServiceParameter is required for pattern '{0}'.

keyboard_forcontrol_required			= TKeyboard.ForControl cannot be empty.
keyboard_forcontrol_invalid				= TKeyboard.ForControl '{0}' is invalid.

captcha_tokenimagetheme_invalid			= TCaptcha.TokenImageTheme must be an integer between {0} and {1}.
captcha_tokenfontsize_invalid			= TCaptcha.TokenFontSize must be an integer between {0} and {1}.
captcha_mintokenlength_invalid			= TCaptcha.MinTokenLength must be an integer between {0} and {1}.
captcha_maxtokenlength_invalid			= TCaptcha.MaxTokenLength must be an integer between {0} and {1}.
captcha_tokenalphabet_invalid			= TCaptcha.TokenAlphabet must be a string consisting of at least 2 characters.
captcha_privatekey_unknown				= TCaptcha.PrivateKey is unknown. Please make sure that your assets directory is writable by the Web server process.
captcha_gd2_required					= TCaptcha requires PHP GD2 extension.
captcha_imagettftext_required			= TCaptcha requires PHP GD2 extension with TrueType font support.
captcha_imagepng_required				= TCaptcha requires PHP GD2 extension with PNG image format support.

captchavalidator_captchacontrol_required	= TReCaptchaValidator.CaptchaControl must point to an existing TCaptcha control.
captchavalidator_captchacontrol_inexistent	= TReCaptchaValidator.CaptchaControl {0} must point to an existing TCaptcha control.
captchavalidator_captchacontrol_invalid		= TReCaptchaValidator.CaptchaControl {0} must point to an existing TCaptcha control.

recaptcha_privatekey_unknown				= TReCaptcha.PrivateKey is unknown. To use reCAPTCHA you must get an API key.
recaptcha_publickey_unknown				= TReCaptcha.PublicKey is unknown. To use reCAPTCHA you must get an API key.

recaptchavalidator_captchacontrol_invalid		= TReCaptchaValidator.ControlToValidate must be an instance of TReCaptcha.

slider_handle_class_invalid				= TSlider.HandleClass '{0}' is not a valid user class. The class must extends TSliderHandle.

cachepagestatepersister_cachemoduleid_invalid = TCachePageStatePersister.CacheModuleID '{0}' does not point to a valid cache module.
cachepagestatepersister_cache_required  = TCachePageStatePersister requires a cache module to be loaded.
cachepagestatepersister_timeout_invalid = TCachePageStatePersister.Timeout must be an integer no less than zero.
cachepagestatepersister_pagestate_corrupted = Page state is corrupted.

conditional_condition_invalid			= TConditional.Condition '{0}' is not a valid PHP expression: {1}

db_cachetable_inexistent				= TDbCache cannot find DB table '{0}' to store cached data.

ar_data_invalid							= {0}.copyFrom() can only take an object or array as parameter.
ar_save_invalid							= The {0} instance cannot be saved because it is either deleted or in an unknown state.
ar_delete_invalid						= The {0} instance cannot be deleted because it is either a new record or a record already deleted.

datasource_dbconnection_invalid			= TDataSourceConfig.DbConnection '{0}' is invalid. Please make sure it points to a valid application module.
distributeddatasource_child_required		= {0} requires one '{1}' child element at minimum.
masterslavedbconnection_connection_exists	= {0}.{1} connection already exists.
masterslavedbconnection_interface_required	= {0}.{1} requires an instance implementing {2} interface.
slavedbconnection_requires_master			= {0} requires a {1}.

response_status_reason_missing			= HTTP 1.1 need reason for extended status-codes
response_status_reason_badchars			= For HTTP 1.1 header, the token status-reason must not contain token CR or LF

activefileupload_temppath_invalid		= TActiveFileUpload TempPath path '{0}' does not exist or is not writable by Web server process.

tactivetablecell_control_outoftable		= {0} '{1}' must be enclosed within a TTableRow control.
tactivetablecell_control_notincollection = {0} '{1}' no member of the TTableCellCollection of the parent TTableRow control.

tactivetablerow_control_outoftable		= {0} '{1}' must be enclosed within a TTable control.
tactivetablerow_control_notincollection = {0} '{1}' no member of the TTableRowCollection of the parent TTable control.

juioptions_control_invalid				= Control '{0}' must implement IJuiOptions.
juioptions_option_invalid				= '{1}' is not a valid option for control '{0}'.

ratinglist_invalid_caption_id			= '{0}' is not a valid caption control for TRatingList '{0}'.

accordion_activeviewid_invalid			= TAccordion.ActiveViewID has an invalid ID '{0}'.
accordion_activeviewindex_invalid		= TAccordion.ActiveViewIndex has an invalid Index '{0}'.
accordion_view_inexistent				= TAccordion cannot find the specified view.

juidatepicker_settextmode_unsupported 	= TextMode of TJuiDatePicker cannot be changed.

control_adapter_not_active				= BaseActiveControl property called on a non-active Control.

<<<<<<< HEAD
timescheduler_invalid_string			= TTimeScheduler could not parse the schedule '{0}'

gravatar_bad_default					= TGravatar DefaultImageStyle property value '{0}' is not supported
=======
gravatar_bad_default					= TGravatar DefaultImagestyle property value '{0}' is not supported
>>>>>>> d26eb374
gravatar_bad_size						= TGravatar Size is not between [1 .. 512] but is '{0}'<|MERGE_RESOLUTION|>--- conflicted
+++ resolved
@@ -118,11 +118,8 @@
 pageservice_page_unknown				= Page '{0}' Not Found
 pageservice_pageclass_unknown			= Page class '{0}' is unknown.
 pageservice_basepath_invalid			= TPageService.BasePath '{0}' is not a valid directory.
-<<<<<<< HEAD
-pageservice_security_violation			= TPageService cannot access directory '{0}'.
-=======
+
 pageservice_security_violation			= TPageService cannot access additional directory '{0}'.
->>>>>>> d26eb374
 pageservice_page_required				= Page Name Required
 pageservice_defaultpage_unchangeable	= TPageService.DefaultPage cannot be modified after the service is initialized.
 pageservice_basepath_unchangeable		= TPageService.BasePath cannot be modified after the service is initialized.
@@ -552,11 +549,7 @@
 
 control_adapter_not_active				= BaseActiveControl property called on a non-active Control.
 
-<<<<<<< HEAD
 timescheduler_invalid_string			= TTimeScheduler could not parse the schedule '{0}'
 
 gravatar_bad_default					= TGravatar DefaultImageStyle property value '{0}' is not supported
-=======
-gravatar_bad_default					= TGravatar DefaultImagestyle property value '{0}' is not supported
->>>>>>> d26eb374
 gravatar_bad_size						= TGravatar Size is not between [1 .. 512] but is '{0}'