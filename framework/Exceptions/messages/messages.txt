prado_application_singleton_required	= Prado.Application must only be set once.
prado_component_unknown					= Unknown component type '{0}'. This may be caused by the following parsing error in the {0} class file: {1}
prado_using_invalid						= '{0}' is not a valid namespace to be used. Make sure '.*' is appended if you want to use a namespace referring to a directory.
prado_alias_redefined					= Alias '{0}' cannot be redefined.
prado_alias_invalid						= Alias '{0}' refers to an invalid path '{1}'. Only existing directories can be aliased.
prado_aliasname_invalid					= Alias '{0}' contains invalid character '.'.

component_property_undefined			= Component property '{0}.{1}' is not defined.
component_property_readonly				= Component property '{0}.{1}' is read-only.
component_event_undefined				= Component event '{0}.{1}' is not defined.
component_method_undefined              = Component method '{0}.{1}' is not defined.
component_eventhandler_invalid			= Component event '{0}.{1}' is attached with an invalid event handler '{2}'.
component_expression_invalid			= Component '{0}' is evaluating an invalid expression '{1}' : {2}.
component_statements_invalid			= Component '{0}' is evaluating invalid PHP statements '{1}' : {2}.
component_class_behavior_defined		= Component '{0}' already has a class behavior of '{1}'.
component_not_a_behavior				= Component '{0}' is being added as behavior is not a TBaseBehavior.
component_no_tcomponent_class_behaviors	= TComponent cannot have class behaviors attached due to recursion.
component_no_class_provided_nor_late_binding = Adding or Removing Class Behaviors must have PHP feature Late Static Binding or a class provided as a parameter

propertyvalue_enumvalue_invalid			= Value '{0}' is a not valid enumeration value ({1}).

list_index_invalid						= Index '{0}' is out of range.
list_item_inexistent					= The item cannot be found in the list.
list_data_not_iterable					= Data must be either an array or an object implementing Traversable interface.
list_readonly							= {0} is read-only.

map_addition_disallowed					= The new item cannot be added to the map.
map_item_unremovable					= The item cannot be removed from the map.
map_data_not_iterable					= Data must be either an array or an object implementing Traversable interface.
map_readonly							= {0} is read-only.

weakcallablecollection_callable_required = TWeakCallableCollection can only accept callables.

application_includefile_invalid			= Unable to find application configuration {0}. Make sure it is in namespace format and the file ends with ".xml" or ".php".
application_basepath_invalid			= Application base path '{0}' does not exist or is not a directory.
application_runtimepath_invalid			= Application runtime path '{0}' does not exist or is not writable by Web server process.
application_service_invalid				= Service '{0}' must implement IService interface.
application_service_unknown				= Requested service '{0}' is not defined.
application_unavailable					= Application is unavailable at this time.
application_service_unavailable			= Service '{0}' is unavailable at this time.
application_moduleid_duplicated			= Application module ID '{0}' is not unique.
application_runtimepath_failed			= Unable to create runtime path '{0}'. Make sure the parent directory exists and is writable by the Web process.

appconfig_aliaspath_invalid				= Application configuration <alias id="{0}"> uses an invalid file path "{1}".
appconfig_alias_invalid					= Application configuration <alias> element must have an "id" attribute and a "path" attribute.
appconfig_alias_redefined				= Application configuration <alias id="{0}"> cannot be redefined.
appconfig_using_invalid					= Application configuration <using> element must have a "namespace" attribute.
appconfig_moduleid_required				= Application configuration <module> element must have an "id" attribute.
appconfig_moduletype_required			= Application configuration <module id="{0}"> must have a "class" attribute.
appconfig_serviceid_required			= Application configuration <service> element must have an "id" attribute.
appconfig_servicetype_required			= Application configuration <service id="{0}"> must have a "class" attribute.
appconfig_parameterid_required			= Application configuration <parameter> element must have an "id" attribute.
appconfig_includefile_required			= Application configuration <include> element must have a "file" attribute.
appconfig_paths_invalid					= Application configuration <paths> cannot contain element <{0}>.
appconfig_modules_invalid				= Application configuration <modules> cannot contain element <{0}>.
appconfig_services_invalid				= Application configuration <services> cannot contain element <{0}>.
appconfig_parameters_invalid			= Application configuration <parameters> cannot contain element <{0}>.
appconfig_tag_invalid					= Application configuration cannot contain element <{0}>.

securitymanager_validationkey_invalid	= TSecurityManager.ValidationKey must not be empty.
securitymanager_encryptionkey_invalid	= TSecurityManager.EncryptionKey must not be empty.
securitymanager_mcryptextension_required = Mcrypt PHP extension is required in order to use TSecurityManager's encryption feature.
securitymanager_mcryptextension_initfailed = TSecurityManager failed to initialize the mcrypt module.

uri_format_invalid						= '{0}' is not a valid URI.

httprequest_separator_invalid			= THttpRequest.UrlParamSeparator can only contain a single character.
httprequest_urlmanager_inexist			= THttpRequest.UrlManager '{0}' does not point to an existing module.
httprequest_urlmanager_invalid			= THttpRequest.UrlManager '{0}' must point to a module extending from TUrlManager.

httpcookiecollection_httpcookie_required = THttpCookieCollection can only accept THttpCookie objects.

httpresponse_bufferoutput_unchangeable	= THttpResponse.BufferOutput cannot be modified after THttpResponse is initialized.
httpresponse_file_inexistent			= THttpResponse cannot send file '{0}'. The file does not exist.

httpsession_sessionid_unchangeable		= THttpSession.SessionID cannot be modified after the session is started.
httpsession_sessionname_unchangeable	= THttpSession.SessionName cannot be modified after the session is started.
httpsession_sessionname_invalid			= THttpSession.SessionName must contain alphanumeric characters only.
httpsession_savepath_unchangeable		= THttpSession.SavePath cannot be modified after the session is started.
httpsession_savepath_invalid			= THttpSession.SavePath '{0}' is invalid.
httpsession_storage_unchangeable		= THttpSession.Storage cannot be modified after the session is started.
httpsession_cookiemode_unchangeable		= THttpSession.CookieMode cannot be modified after the session is started.
httpsession_autostart_unchangeable		= THttpSession.AutoStart cannot be modified after the session module is initialized.
httpsession_gcprobability_unchangeable	= THttpSession.GCProbability cannot be modified after the session is started.
httpsession_gcprobability_invalid		= THttpSession.GCProbability must be an integer between 0 and 100.
httpsession_transid_unchangeable		= THttpSession.UseTransparentSessionID cannot be modified after the session is started.
httpsession_transid_cookieonly			= THttpSession.UseTransparentSessionID cannot be set when THttpSession.CookieMode is set to Only.
httpsession_maxlifetime_unchangeable	= THttpSession.Timeout cannot be modified after the session is started.

assetmanager_basepath_invalid			= TAssetManager.BasePath '{0}' is invalid. Make sure it is in namespace form and points to a directory writable by the Web server process.
assetmanager_basepath_unchangeable		= TAssetManager.BasePath cannot be modified after the module is initialized.
assetmanager_baseurl_unchangeable		= TAssetManager.BaseUrl cannot be modified after the module is initialized.
assetmanager_filepath_invalid			= TAssetManager is publishing an invalid file '{0}'.
assetmanager_tarchecksum_invalid		= TAssetManager is publishing a tar file with invalid checksum '{0}'.
assetmanager_tarfile_invalid			= TAssetManager is publishing an invalid tar file '{0}'.
assetmanager_source_directory_invalid	= TAssetManager is copying an invalid directory '{0}'.

cache_primary_duplicated				= At most one primary cache module is allowed. {0} is trying to register as another primary cache.
sqlitecache_extension_required			= TSqliteCache requires SQLite PHP extension.
sqlitecache_dbfile_required				= TSqliteCache.DbFile is required.
sqlitecache_connection_failed			= TSqliteCache database connection failed. {0}.
sqlitecache_table_creation_failed		= TSqliteCache failed to create cache database. {0}.
sqlitecache_dbfile_unchangeable			= TSqliteCache.DbFile cannot be modified after the module is initialized.
sqlitecache_dbfile_invalid				= TSqliteCache.DbFile is invalid. Make sure it is in a proper namespace format.

memcache_extension_required				= TMemCache requires memcache PHP extension.
memcache_connection_failed				= TMemCache failed to connect to memcache server {0}:{1}.
memcache_host_unchangeable				= TMemCache.Host cannot be modified after the module is initialized.
memcache_port_unchangeable				= TMemCache.Port cannot be modified after the module is initialized.
memcache_not_initialized				= Options cannot be set on TMemCache before the module is initialized.

apccache_extension_required				= TAPCCache requires APC PHP extension.
apccache_extension_not_enabled			= TAPCCache need apc.enabled = 1 in php.ini in order to work.
apccache_extension_not_enabled_cli		= TAPCCache need apc.enable_cli = 1 in php.ini in order to work with PHP from the command line.

errorhandler_errortemplatepath_invalid	= TErrorHandler.ErrorTemplatePath '{0}' is invalid. Make sure it is in namespace form and points to a valid directory containing error template files.

pageservice_page_unknown				= Page '{0}' Not Found
pageservice_pageclass_unknown			= Page class '{0}' is unknown.
pageservice_basepath_invalid			= TPageService.BasePath '{0}' is not a valid directory.
pageservice_security_violation			= TPageService cannot access directory '{0}'.
pageservice_page_required				= Page Name Required
pageservice_defaultpage_unchangeable	= TPageService.DefaultPage cannot be modified after the service is initialized.
pageservice_basepath_unchangeable		= TPageService.BasePath cannot be modified after the service is initialized.
pageservice_pageclass_invalid			= Page class {0} is invalid. It should be TPage or extend from TPage.
pageservice_includefile_invalid			= Unable to find page service configuration {0}. Make sure it is in namespace format and the file ends with ".xml" or ".php".

pageserviceconf_file_invalid			= Unable to open page directory configuration file '{0}'.
pageserviceconf_aliaspath_invalid		= <alias id="{0}"> uses an invalid file path "{1}" in page directory configuration file '{2}'.
pageserviceconf_alias_invalid			= <alias> element must have an "id" attribute and a "path" attribute in page directory configuration file '{0}'.
pageserviceconf_using_invalid			= <using> element must have a "namespace" attribute in page directory configuration file '{0}'.
pageserviceconf_module_invalid			= <module> element must have an "id" attribute in page directory configuration file '{0}'.
pageserviceconf_moduletype_required		= <module id="{0}"> must have a "class" attribute in page directory configuration file '{1}'.
pageserviceconf_parameter_invalid		= <parameter> element must have an "id" attribute in page directory configuration file '{0}'.
pageserviceconf_page_invalid			= <page> element must have an "id" attribute in page directory configuration file '{0}'.
pageserviceconf_includefile_required	= Page configuration <include> element must have a "file" attribute.

behaviormodule_behavior_as_array_required = php <behavior> must be an array.
behaviormodule_behaviorname_required	= <behavior> must contain a 'name' attribute for attaching the behavior.
behaviormodule_behaviorclass_required	= <behavior> must contain a 'class' attribute defining the behavior class.
behaviormodule_attachto_class_required	= <behavior> must have an 'attachto' or 'attachtoclass' attribute.
behaviormodule_attachto_and_class_only_one	= <behavior> must have either 'attachto' or 'attachtoclass' attribute, not both.
behaviormodule_behaviorowner_required	= <behavior> attachto '{0}' object is not found.

behaviorparameterloader_no_behavior_name= TBehaviorParameterLoader must have a Behavior Name.
behaviorparameterloader_no_behavior_class = TBehaviorParameterLoader must have a Behavior Class.
behaviorparameterloader_attachto_class_required = TBehaviorParameterLoader must have an 'attachto' or 'attachtoclass' attribute.
behaviorparameterloader_attachto_and_class_only_one = TBehaviorParameterLoader must only have one 'attachto' or 'attachtoclass' attribute.
behaviorparameterloader_moduleid_required = TBehaviorParameterLoader attachto 'module:' requires a module id.
behaviorparameterloader_behaviorowner_required = TBehaviorParameterLoader attachto '{0}' could not be found.
behaviorparameterloader_behaviormodule_not_found 	= TBehaviorParameterLoader could not find module '{0}' to attach behaviors.

maplazyloadbehavior_handler_not_callable = TMapLazyLoadBehavior must have a callable to construct.
maproutebehavior_handler_not_callable	= TMapRouteBehavior must have a callable to construct.

<<<<<<< HEAD
parameterizebehavior_no_parameter		= TParameterizeBehavior must have a Parameter attribute.
parameterizebehavior_no_property		= TParameterizeBehavior must have a Property attribute.
parameterizebehavior_owner_has_no_set_property		= TParameterizeBehavior must have a settable Property Attribute and {0} is not settable.
parameterizebehavior_cannot_set_name_after_initialize = TParameterizeBehavior cannot set the RouteBehaviorName after being attached.

=======
>>>>>>> e877b461
template_closingtag_unexpected			= Unexpected closing tag '{0}' is found.
template_closingtag_expected			= Closing tag '{0}' is expected, found '{1}'.
template_directive_nonunique			= Directive '<%@ ... %>' must appear at the beginning of the template and can appear at most once.
template_comments_forbidden				= Template comments are not allowed within property tags.
template_matching_unexpected			= Unexpected matching.
template_property_unknown				= {0} has no property called '{1}'.
template_event_unknown					= {0} has no event called '{1}'.
template_property_readonly				= {0} has a read-only property '{1}'.
template_event_forbidden				= {0} is a non-control component. No handler can be attached to its event '{1}' in a template.
template_databind_forbidden				= {0} is a non-control component. Expressions cannot be bound to its property '{1}'.
template_component_required				= '{0}' is not a component. Only components can appear in a template.
template_format_invalid					= Invalid template syntax: {0}
template_property_duplicated			= Property {0} is configured twice or more.
template_eventhandler_invalid			= {0}.{1} can only accept a static string.
template_controlid_invalid				= {0}.ID can only accept a static text string.
template_controlskinid_invalid			= {0}.SkinID can only accept a static text string.
template_content_unexpected				= Unexpected content is encountered when instantiating template: {0}.
template_include_invalid				= Invalid template inclusion. Make sure {0} is a valid namespace pointing to an existing template file whose extension is .tpl.
template_tag_unexpected					= Initialization for property {0} contains an unknown tag type {1}.

xmldocument_file_read_failed			= TXmlDocument is unable to read file '{0}'.
xmldocument_file_write_failed			= TXmlDocument is unable to write file '{0}'.

xmlelementlist_xmlelement_required		= TXmlElementList can only accept TXmlElement objects.

authorizationrule_action_invalid		= TAuthorizationRule.Action can only take 'allow' or 'deny' as the value.
authorizationrule_verb_invalid			= TAuthorizationRule.Verb can only take 'get' or 'post' as the value.

authorizationrulecollection_authorizationrule_required = TAuthorizationRuleCollection can only accept TAuthorizationRule objects.

usermanager_userfile_invalid			= TUserManager.UserFile '{0}' is not a valid file.
usermanager_userfile_unchangeable		= TUserManager.UserFile cannot be modified. The user module has been initialized already.

authmanager_usermanager_required		= TAuthManager.UserManager must be assigned a value.
authmanager_usermanager_inexistent		= TAuthManager.UserManager '{0}' does not refer to an ID of application module.
authmanager_usermanager_invalid			= TAuthManager.UserManager '{0}' does not refer to a valid TUserManager application module.
authmanager_usermanager_unchangeable	= TAuthManager.UserManager cannot be modified after the module is initialized.
authmanager_session_required			= TAuthManager requires a session application module.

thememanager_service_unavailable		= TThemeManager requires TPageService to be available. This error often occurs when you configure TThemeManager outside of the page service configuration.
thememanager_basepath_invalid			= TThemeManager.BasePath '{0}' is not a valid path alias. Make sure you have defined this alias in configuration and it points to a valid directory.
thememanager_basepath_invalid2			= TThemeManager.BasePath '{0}' is not a valid directory.
thememanager_basepath_unchangeable		= TThemeManager.BasePath cannot be modified after the module is initialized.

theme_baseurl_required					= TThemeManager.BasePath is required. By default, a directory named 'themes' under the directory containing the application entry script is assumed.
theme_path_inexistent					= Theme path '{0}' does not exist.
theme_control_nested					= Skin for control type '{0}' in theme '{1}' cannot be within another skin.
theme_skinid_duplicated					= SkinID '{0}.{1}' is duplicated in theme '{2}'.
theme_databind_forbidden				= Databind cannot be used in theme '{0}' for control skin '{1}.{2}' about property '{3}'.
theme_property_readonly					= Skin is being applied to a read-only control property '{0}.{1}'.
theme_property_undefined				= Skin is being applied to an inexistent control property '{0}.{1}'.
theme_tag_unexpected					= Initialization for property {0} contains an unknown tag type {1}.

control_object_reregistered				= Duplicated object ID '{0}' found.
control_id_invalid						= {0}.ID '{1}' is invalid. Only alphanumeric and underline characters are allowed. The first character must be an alphabetic or underline character.
control_skinid_unchangeable				= {0}.SkinID cannot be modified after a skin has been applied to the control or the child controls have been created.
control_enabletheming_unchangeable		= {0}.EnableTheming cannot be modified after the child controls have been created.
control_stylesheet_applied				= StyleSheet skin has already been applied to {0}.
control_id_nonunique					= {0}.ID '{1}' is not unique among all controls under the same naming container.

templatecontrol_mastercontrol_invalid	= Master control must be of type TTemplateControl or a child class.
templatecontrol_mastercontrol_required	= Control '{0}' requires a master control since the control uses TContent.
templatecontrol_contentid_duplicated	= TContent ID '{0}' is duplicated.
templatecontrol_placeholderid_duplicated= TContentPlaceHolder ID '{0}' is duplicated.
templatecontrol_directive_invalid		= {0}.{1} can only accept a static text string through a template directive.
templatecontrol_placeholder_inexistent	= TContent '{0}' does not have a matching TContentPlaceHolder.

page_form_duplicated					= A page can contain at most one TForm. Use regular HTML form tags for the rest forms.
page_isvalid_unknown					= TPage.IsValid has not been evaluated yet.
page_postbackcontrol_invalid			= Unable to determine postback control '{0}'.
page_control_outofform					= {0} '{1}' must be enclosed within TForm.
page_head_duplicated					= A page can contain at most one THead.
page_head_required						= A THead control is needed in page template in order to render CSS and js in the HTML head section.
page_statepersister_invalid				= Page state persister must implement IPageStatePersister interface.
page_csmanagerclass_invalid				= ClientScriptManager class '{0}' must be an instance of TClientScriptManager.

csmanager_pradoscript_invalid			= Unknown Prado script library name '{0}'.
csmanager_pradoscript_notloaded			= Prado script library name '{0}' has not been loaded yet.
csmanager_pradostyle_invalid			= Unknown Prado style library name '{0}'.
csmanager_invalid_packages				= Unkownn packages '{1}' for javascript packages defined in '{0}'. Valid packages are '{2}'.

contentplaceholder_id_required			= TContentPlaceHolder must have an ID.

content_id_required						= TContent must have an ID.

controlcollection_control_required		= TControlList can only accept strings or TControl objects.

webcontrol_accesskey_invalid			= {0}.AccessKey '{1}' is invalid. It must be a single character only.
webcontrol_style_invalid				= {0}.Style must take string value only.

listcontrol_selection_invalid			= {0} has an invalid selection that is set before performing databinding.
listcontrol_selectedindex_invalid		= {0}.SelectedIndex has an invalid value {1}.
listcontrol_selectedvalue_invalid		= {0}.SelectedValue has an invalid value '{1}'.
listcontrol_expression_invalid			= {0} is evaluating an invalid expression '{1}' : {2}
listcontrol_multiselect_unsupported		= {0} does not support multiselection.

label_associatedcontrol_invalid			= TLabel.AssociatedControl '{0}' cannot be found.

hiddenfield_focus_unsupported			= THiddenField does not support setting input focus.
hiddenfield_theming_unsupported			= THiddenField does not support theming.
hiddenfield_skinid_unsupported			= THiddenField does not support control skin.

panel_defaultbutton_invalid				= TPanel.DefaultButton '{0}' does not refer to an existing button control.

tablestyle_cellpadding_invalid			= TTableStyle.CellPadding must take an integer equal to or greater than -1.
tablestyle_cellspacing_invalid			= TTableStyle.CellSpacing must take an integer equal to or greater than -1.

pagestatepersister_pagestate_corrupted	= Page state is corrupted.

sessionpagestatepersister_pagestate_corrupted = Page state is corrupted.
sessionpagestatepersister_historysize_invalid = TSessionPageStatePersister.History must be an integer greater than 0.

listitemcollection_item_invalid			= TListItemCollection can only take strings or TListItem objects.

dropdownlist_selectedindices_unsupported= TDropDownList.SelectedIndices is read-only.

bulletedlist_autopostback_unsupported	= TBulletedList.AutoPostBack is read-only.
bulletedlist_selectedindex_unsupported	= TBulletedList.SelectedIndex is read-only.
bulletedlist_selectedindices_unsupported= TBulletedList.SelectedIndices is read-only.
bulletedlist_selectedvalue_unsupported	= TBulletedList.SelectedValue is read-only.

radiobuttonlist_selectedindices_unsupported	= TRadioButtonList.SelectedIndices is read-only.

logrouter_configfile_invalid			= TLogRouter.ConfigFile '{0}' does not exist.
logrouter_routeclass_required			= Class attribute is required in <route> configuration.
logrouter_routetype_required			= Log route must be an instance of TLogRoute or its derived class.

filelogroute_logpath_invalid			= TFileLogRoute.LogPath '{0}' must be a directory in namespace format and must be writable by the Web server process.
filelogroute_maxfilesize_invalid		= TFileLogRoute.MaxFileSize must be greater than 0.
filelogroute_maxlogfiles_invalid		= TFileLogRoute.MaxLogFiles must be greater than 0.

emaillogroute_sentfrom_required			= TEmailLogRoute.SentFrom cannot be empty.

repeatinfo_repeatcolumns_invalid		= TRepeatInfo.RepeatColumns must be no less than 0.

basevalidator_controltovalidate_invalid = {0}.ControlToValidate is empty or contains an invalid control ID path.
basevalidator_validatable_required		= {0}.ControlToValidate must point to a control implementing IValidatable interface.
basevalidator_forcontrol_unsupported	= {0}.ForControl is not supported.

comparevalidator_controltocompare_invalid = TCompareValidator.ControlToCompare contains an invalid control ID path.

listcontrolvalidator_invalid_control	= {0}.ControlToValidate contains an invalid TListControl ID path, "{1}" is a {2}.

repeater_template_required				= TRepeater.{0} requires a template instance implementing ITemplate interface.
repeater_itemtype_unknown				= Unknown repeater item type {0}.
repeateritemcollection_item_invalid		= TRepeaterItemCollection can only accept objects that are instance of TControl or its descendant class.

datalist_template_required				= TDataList.{0} requires a template instance implementing ITemplate interface.
datalistitemcollection_datalistitem_required = TDataListItemCollection can only accept TDataListItem objects.

datagrid_template_required				= TDataGrid.{0} requires a template instance implementing ITemplate interface.
templatecolumn_template_required		= TTemplateColumn.{0} requires a template instance implementing ITemplate interface.
datagrid_currentpageindex_invalid		= TDataGrid.CurrentPageIndex must be no less than 0.
datagrid_pagesize_invalid				= TDataGrid.PageSize must be greater than 0.
datagrid_virtualitemcount_invalid		= TDataGrid.VirtualItemCount must be no less than 0.
datagriditemcollection_datagriditem_required = TDataGridItemCollection can only accept TDataGridItem objects.
datagridcolumncollection_datagridcolumn_required = TDataGridColumnCollection can only accept TDataGridColumn objects.
datagridpagerstyle_pagebuttoncount_invalid = TDataGridPagerStyle.PageButtonCount must be greater than 0.

datafieldaccessor_data_invalid			= TDataFieldAccessor is trying to evaluate a field value of an invalid data. Make sure the data is an array, TMap, TList, or object that contains the specified field '{0}'.
datafieldaccessor_datafield_invalid		= TDataFieldAccessor is trying to evaluate data value of an unknown field '{0}': {1}.

tablerowcollection_tablerow_required	= TTableRowCollection can only accept TTableRow objects.

tablecellcollection_tablerow_required	= TTableCellCollection can only accept TTableCell objects.

multiview_view_required					= TMultiView can only accept TView as child.
multiview_activeviewindex_invalid		= TMultiView.ActiveViewIndex has an invalid index '{0}'.
multiview_view_inexistent				= TMultiView cannot find the specified view.
multiview_viewid_invalid				= TMultiView cannot find the view '{0}' to switch to.

viewcollection_view_required			= TViewCollection can only accept TView as its element.

view_visible_readonly					= TView.Visible is read-only. Use TView.Active to toggle its visibility.

wizard_step_invalid						= The step to be activated cannot be found in wizard step collection.
wizard_command_invalid					= Invalid wizard navigation command '{0}'.

table_tablesection_outoforder			= TTable table sections must be in the order of: Header, Body and Footer.

completewizardstep_steptype_readonly	= TCompleteWizardStep.StepType is read-only.

wizardstepcollection_wizardstep_required = TWizardStepCollection can only accept objects of TWizardStep or its derived classes.

texthighlighter_stylesheet_invalid		= Unable to find the stylesheet file for TTextHighlighter.

hotspotcollection_hotspot_required		= THotSpotCollection can only accept instance of THotSpot or its derived classes.

htmlarea_textmode_readonly				= THtmlArea.TextMode is read-only.
htmlarea_tarfile_invalid				= THtmlArea is unable to locate the TinyMCE tar file.

parametermodule_parameterfile_unchangeable = TParameterModule.ParameterFile is not changeable because the module is already initialized.
parametermodule_parameterfile_invalid	= TParameterModule.ParameterFile '{0}' is invalid. Make sure it is in namespace format and the file extension is '.xml' or '.php'.
parametermodule_parameterid_required	= Parameter element must have 'id' attribute.

datagridcolumn_id_invalid				= {0}.ID '{1}' is invalid. Only alphanumeric and underline characters are allowed. The first character must be an alphabetic or underline character.
datagridcolumn_expression_invalid		= {0} is evaluating an invalid expression '{1}' : {2}

outputcache_cachemoduleid_invalid		= TOutputCache.CacheModuleID is set with an invalid cache module ID {0}. Either the module does not exist or does not implement ICache interface.
outputcache_duration_invalid			= {0}.Duration must be an integer no less than 0.

stack_data_not_iterable					= TStack can only fetch data from an array or a traversable object.
stack_empty								= TStack is empty.

queue_data_not_iterable					= TQueue can only fetch data from an array or a traversable object.
queue_empty								= TQueue is empty.

pager_pagebuttoncount_invalid			= TPager.PageButtonCount must be an integer no less than 1.
pager_currentpageindex_invalid			= TPager.CurrentPageIndex is out of range.
pager_pagecount_invalid					= TPager.PageCount cannot be smaller than 0.
pager_controltopaginate_invalid			= TPager.ControlToPaginate {0} must be a valid ID path pointing to a TDataBoundControl-derived control.

databoundcontrol_pagesize_invalid		= {0}.PageSize must be an integer no smaller than 1.
databoundcontrol_virtualitemcount_invalid = {0}.VirtualItemCount must be an integer no smaller than 0.
databoundcontrol_currentpageindex_invalid = {0}.CurrentPageIndex is out of range.
databoundcontrol_datasource_invalid		= {0}.DataSource is not valid.
databoundcontrol_datasourceid_inexistent = databoundcontrol_datasourceid_inexistent.
databoundcontrol_datasourceid_invalid	= databoundcontrol_datasourceid_invalid
databoundcontrol_datamember_invalid		= databoundcontrol_datamember_invalid

clientscript_invalid_file_position		= Invalid file position '{1}' for TClientScript control '{0}', must be 'Head', 'Here' or 'Begin'.
clientscript_invalid_package_path		= Invalid PackagePath '{0}' for TClientScript control '{1}'.

tdatepicker_autopostback_unsupported	= '{0}' does not support AutoPostBack.
globalization_cache_path_failed			= Unable to create translation message cache path '{0}'. Make sure the parent directory exists and is writable by the Web process.
globalization_source_path_failed		= Unable to create translation message path '{0}'. Make sure the parent directory exists and is writable by the Web process.
messagesource_connectionid_invalid      = MessageSource_Database.source '{0}' does not point to a valid TDataSourceConfig module.
messagesource_connectionid_required     = ConnectionID in MessageSource_Database.source is required.

callback_not_support_no_priority_state_update	= Callback request does not support unprioritized pagestate update.
callback_invalid_callback_options		= '{1}' is not a valid TCallbackOptions control for Callback control '{0}'.
callback_invalid_clientside_options		= Callback ClientSide property must be either a string that is the ID of a TCallbackOptions control or an instance of TCallbackClientSideOptions.=======
callback_not_support_no_priority_state_update	= Callback request does not support unprioritized pagestate update.
callback_invalid_handler				= Invalid callback handler, control {0} must implement ICallbackEventHandler.
callback_invalid_target					= Invalid callback target, no such control with ID {0}.

callback_interval_be_positive			= Interval for TCallbackTimer "{0}" must be strictly greater than zero seconds.
callback_decay_be_not_negative			= Decay rate for TCallbackTimer "{0}" must be not negative.

callback_no_autopostback				= Control "{0}" can not enable AutoPostBack.

xmltransform_xslextension_required		= TXmlTransform requires the PHP's XSL extension.
xmltransform_transformpath_invalid		= TXmlTransform.TransformPath '{0}' is invalid.
xmltransform_documentpath_invalid		= TXmlTransform.DocumentPath '{0}' is invalid.
xmltransform_transform_required			= Either TransformContent or TransformPath property must be set for TXmlTransform.

ttriggeredcallback_invalid_controlid	= ControlID property for '{0}' must not be empty.
tactivecustomvalidator_clientfunction_unsupported = {0} does not support client side validator function.

dbconnection_open_failed				= TDbConnection failed to establish DB connection: {0}
dbconnection_connection_inactive		= TDbConnection is inactive.
dbconnection_unsupported_driver_charset	= Database driver '{0}' doesn't support setting charset.

dbcommand_prepare_failed				= TDbCommand failed to prepare the SQL statement "{1}": {0}
dbcommand_execute_failed				= TDbCommand failed to execute the SQL statement "{1}": {0}
dbcommand_query_failed					= TDbCommand failed to execute the query SQL "{1}": {0}
dbcommand_column_empty					= TDbCommand returned an empty result and could not obtain the scalar.
dbdatareader_rewind_invalid				= TDbDataReader is a forward-only stream. It can only be traversed once.
dbtransaction_transaction_inactive		= TDbTransaction is inactive.

dbcommandbuilder_value_must_not_be_null	= Property {0} must not be null as defined by column '{2}' in table '{1}'.

dbcommon_invalid_table_name				= Database table '{0}' not found. Error message: {1}.
dbcommon_invalid_identifier_name        = Invalid database identifier name '{0}', see {1} for details.
dbtableinfo_invalid_column_name			= Invalid column name '{0}' for database table '{1}'.
dbmetadata_invalid_table_view			= Invalid table/view name '{0}', or that table/view '{0}' contains no accessible column/field definitions.
dbmetadata_requires_php_version			= PHP version {1} or later is required for using {0} database.

dbtablegateway_invalid_criteria			= Invalid criteria object, must be a string or instance of TSqlCriteria.
dbtablegateway_no_primary_key_found		= Table '{0}' does not contain any primary key fields.
dbtablegateway_missing_pk_values		= Missing primary key values in forming IN(key1, key2, ...) for table '{0}'.
dbtablegateway_pk_value_count_mismatch	= Composite key value count mismatch in forming IN( (key1, key2, ..), (key3, key4, ..)) for table '{0}'.
dbtablegateway_mismatch_args_exception	= TTableGateway finder method '{0}' expects {1} parameters but found only {2} parameters instead.
dbtablegateway_mismatch_column_name		= In dynamic __call() method '{0}', no matching columns were found, valid columns for table '{2}' are '{1}'.
dbtablegateway_invalid_table_info		= Table must be a string or an instance of TDbTableInfo.

directorycachedependency_directory_invalid = TDirectoryCacheDependency.Directory {0} does not refer to a valid directory.
cachedependencylist_cachedependency_required = Only objects implementing ICacheDependency can be added into TCacheDependencyList.

soapservice_configfile_invalid			= TSoapService.ConfigFile '{0}' does not exist. Note, it has to be specified in a namespace format and the file extension must be '.xml' or '.php'.
soapservice_request_invalid				= SOAP server '{0}' not found.
soapservice_serverid_required			= <soap> element must have 'id' attribute.
soapservice_serverid_duplicated			= SOAP server ID '{0}' is duplicated.
soapserver_id_invalid					= Invalid SOAP server ID '{0}'. It should not end with '.wsdl'.
soapserver_version_invalid				= Invalid SOAP version '{0}'. It must be either '1.1' or '1.2'.

jsonservice_id_required				= TJsonService requires 'id' attribute in its JSON elements.
jsonservice_response_type_invalid		= JSON class {0} is invalid. It should be TJsonResponse or extend from TJsonResponse.
jsonservice_class_required			= TJsonService requires 'class' attribute in its JSON elements.
jsonservice_provider_unknown			= Unknown JSON provider '{0}' requested.

dbusermanager_userclass_required		= TDbUserManager.UserClass is required.
dbusermanager_userclass_invalid			= TDbUserManager.UserClass '{0}' is not a valid user class. The class must extend TDbUser.
dbusermanager_connectionid_invalid		= TDbUserManager.ConnectionID '{0}' does not point to a valid TDataSourceConfig module.
dbusermanager_connectionid_required		= TDbUserManager.ConnectionID is required.

feedservice_id_required					= TFeedService requires 'id' attribute in its feed elements.
feedservice_feedtype_invalid			= The class feed '{0}' must implement IFeedContentProvider interface.
feedservice_class_required				= TFeedService requires 'class' attribute in its feed elements.
feedservice_feed_unknown				= Unknown feed '{0}' requested.

tabviewcollection_tabview_required		= TTabPanel can only accept TTabView as child.
tabpanel_activeviewid_invalid			= TTabPanel.ActiveViewID has an invalid ID '{0}'.
tabpanel_activeviewindex_invalid		= TTabPanel.ActiveViewIndex has an invalid Index '{0}'.
tabpanel_view_inexistent				= TTabPanel cannot find the specified view.

cachesession_cachemoduleid_required		= TCacheHttpSession.CacheModuleID is required.
cachesession_cachemodule_inexistent		= TCacheHttpSession.CacheModuleID '{0}' points to a non-existent module.
cachesession_cachemodule_invalid		= TCacheHttpSession.CacheModuleID '{0}' points to a module that does not implement ICache interface.

urlmapping_urlmappingpattern_required	= TUrlMapping can only contain TUrlMappingPattern or its child classes.
urlmapping_global_required				= TUrlMapping must be configured as a global module.
urlmapping_configfile_inexistent		= TUrlMapping.ConfigFile '{0}' is not a file.
urlmapping_configfile_invalid			= TUrlMapping.ConfigFile '{0}' must point to an XML file in namespace format.

urlmappingpattern_serviceparameter_required = TUrlMappingPattern.ServiceParameter is required for pattern '{0}'.

keyboard_forcontrol_required			= TKeyboard.ForControl cannot be empty.
keyboard_forcontrol_invalid				= TKeyboard.ForControl '{0}' is invalid.

captcha_tokenimagetheme_invalid			= TCaptcha.TokenImageTheme must be an integer between {0} and {1}.
captcha_tokenfontsize_invalid			= TCaptcha.TokenFontSize must be an integer between {0} and {1}.
captcha_mintokenlength_invalid			= TCaptcha.MinTokenLength must be an integer between {0} and {1}.
captcha_maxtokenlength_invalid			= TCaptcha.MaxTokenLength must be an integer between {0} and {1}.
captcha_tokenalphabet_invalid			= TCaptcha.TokenAlphabet must be a string consisting of at least 2 characters.
captcha_privatekey_unknown				= TCaptcha.PrivateKey is unknown. Please make sure that your assets directory is writable by the Web server process.
captcha_gd2_required					= TCaptcha requires PHP GD2 extension.
captcha_imagettftext_required			= TCaptcha requires PHP GD2 extension with TrueType font support.
captcha_imagepng_required				= TCaptcha requires PHP GD2 extension with PNG image format support.

captchavalidator_captchacontrol_required	= TReCaptchaValidator.CaptchaControl must point to an existing TCaptcha control.
captchavalidator_captchacontrol_inexistent	= TReCaptchaValidator.CaptchaControl {0} must point to an existing TCaptcha control.
captchavalidator_captchacontrol_invalid		= TReCaptchaValidator.CaptchaControl {0} must point to an existing TCaptcha control.

recaptcha_privatekey_unknown				= TReCaptcha.PrivateKey is unknown. To use reCAPTCHA you must get an API key.
recaptcha_publickey_unknown				= TReCaptcha.PublicKey is unknown. To use reCAPTCHA you must get an API key.

recaptchavalidator_captchacontrol_invalid		= TReCaptchaValidator.ControlToValidate must be an instance of TReCaptcha.

slider_handle_class_invalid				= TSlider.HandleClass '{0}' is not a valid user class. The class must extends TSliderHandle.

cachepagestatepersister_cachemoduleid_invalid = TCachePageStatePersister.CacheModuleID '{0}' does not point to a valid cache module.
cachepagestatepersister_cache_required  = TCachePageStatePersister requires a cache module to be loaded.
cachepagestatepersister_timeout_invalid = TCachePageStatePersister.Timeout must be an integer no less than zero.
cachepagestatepersister_pagestate_corrupted = Page state is corrupted.

conditional_condition_invalid			= TConditional.Condition '{0}' is not a valid PHP expression: {1}

db_cachetable_inexistent				= TDbCache cannot find DB table '{0}' to store cached data.

ar_data_invalid							= {0}.copyFrom() can only take an object or array as parameter.
ar_save_invalid							= The {0} instance cannot be saved because it is either deleted or in an unknown state.
ar_delete_invalid						= The {0} instance cannot be deleted because it is either a new record or a record already deleted.

datasource_dbconnection_invalid			= TDataSourceConfig.DbConnection '{0}' is invalid. Please make sure it points to a valid application module.
distributeddatasource_child_required		= {0} requires one '{1}' child element at minimum.
masterslavedbconnection_connection_exists	= {0}.{1} connection already exists.
masterslavedbconnection_interface_required	= {0}.{1} requires an instance implementing {2} interface.
slavedbconnection_requires_master			= {0} requires a {1}.

response_status_reason_missing			= HTTP 1.1 need reason for extended status-codes
response_status_reason_badchars			= For HTTP 1.1 header, the token status-reason must not contain token CR or LF

activefileupload_temppath_invalid		= TActiveFileUpload TempPath path '{0}' does not exist or is not writable by Web server process.

tactivetablecell_control_outoftable		= {0} '{1}' must be enclosed within a TTableRow control.
tactivetablecell_control_notincollection = {0} '{1}' no member of the TTableCellCollection of the parent TTableRow control.

tactivetablerow_control_outoftable		= {0} '{1}' must be enclosed within a TTable control.
tactivetablerow_control_notincollection = {0} '{1}' no member of the TTableRowCollection of the parent TTable control.

juioptions_control_invalid				= Control '{0}' must implement IJuiOptions.
juioptions_option_invalid				= '{1}' is not a valid option for control '{0}'.

ratinglist_invalid_caption_id			= '{0}' is not a valid caption control for TRatingList '{0}'.

accordion_activeviewid_invalid			= TAccordion.ActiveViewID has an invalid ID '{0}'.
accordion_activeviewindex_invalid		= TAccordion.ActiveViewIndex has an invalid Index '{0}'.
accordion_view_inexistent				= TAccordion cannot find the specified view.

juidatepicker_settextmode_unsupported 	= TextMode of TJuiDatePicker cannot be changed.

control_adapter_not_active				= BaseActiveControl property called on a non-active Control.

timescheduler_invalid_string			= TTimeScheduler could not parse the schedule '{0}'

gravatar_bad_rating						= TGravatar Rating is not g, pg, r, x, or nothing, but is set to '{0}'
gravatar_bad_default					= TGravatar Default property '{0}' is not supported
gravatar_bad_size						= TGravatar Size is not proper '{0}'<|MERGE_RESOLUTION|>--- conflicted
+++ resolved
@@ -153,14 +153,6 @@
 maplazyloadbehavior_handler_not_callable = TMapLazyLoadBehavior must have a callable to construct.
 maproutebehavior_handler_not_callable	= TMapRouteBehavior must have a callable to construct.
 
-<<<<<<< HEAD
-parameterizebehavior_no_parameter		= TParameterizeBehavior must have a Parameter attribute.
-parameterizebehavior_no_property		= TParameterizeBehavior must have a Property attribute.
-parameterizebehavior_owner_has_no_set_property		= TParameterizeBehavior must have a settable Property Attribute and {0} is not settable.
-parameterizebehavior_cannot_set_name_after_initialize = TParameterizeBehavior cannot set the RouteBehaviorName after being attached.
-
-=======
->>>>>>> e877b461
 template_closingtag_unexpected			= Unexpected closing tag '{0}' is found.
 template_closingtag_expected			= Closing tag '{0}' is expected, found '{1}'.
 template_directive_nonunique			= Directive '<%@ ... %>' must appear at the beginning of the template and can appear at most once.
