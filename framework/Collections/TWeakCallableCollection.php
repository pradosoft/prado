<?php
/**
 * TWeakCallableCollection class
 *
 * @author Brad Anderson <belisoful@icloud.com>
 * @link https://github.com/pradosoft/prado
 * @license https://github.com/pradosoft/prado/blob/master/LICENSE
 */

namespace Prado\Collections;

use Prado\Exceptions\TInvalidDataValueException;
use Prado\Exceptions\TInvalidDataTypeException;
use Prado\Exceptions\TInvalidOperationException;
use Prado\Prado;
use Prado\TEventHandler;
use Prado\TPropertyValue;

use Closure;
use Traversable;
use WeakReference;

/**
 * TWeakCallableCollection class
 *
 * TWeakCallableCollection implements a priority ordered list collection of callables.
 * This extends {@link TPriorityList}.  This holds the callables for object event handlers
 * and global event handlers by converting all callable objects into a WeakReference.
 * TWeakCallableCollection prevents circular references in global events that would
 * otherwise block object destruction, and thus removal of the callable in __destruct.
 * All data out has the callable objects converted back to the regular object reference
 * in a callable.
 *
 * Closure and {@link IWeakRetainable} are not converted into WeakReference as they
 * may be the only instance in the application.  This increments their PHP use counter
 * resulting in them being retained.
 *
 * When searching by a {@link TEventHandler} object, it will only find itself and
 * will not match on its {@link TEventHandler::getHandler}.  However, if searching
 * for a callable handler, it will first match direct callable handlers in the list,
 * and then search for matching TEventHandlers' Handler regardless of the data.
 * Put another way, searching for callable handlers will find TEventHandlers that
 * use the handler.
 *
 * This uses PHP 8 WeakMap to track any system changes to the weak references of
 * objects the list is using -when {@link getDiscardInvalid DiscardInvalid} is true.
 * By default, when the map is read only then the items are not scrubbed, but the
 * scrubbing behavior can be enabled for read only lists. In this instance, no new
 * items can be added but only a list of valid  callables is kept.
 *
 * By default, lists that are mutable (aka. not read only) will discard invalid callables
 * automatically, but the scrubbing behavior can be disabled for mutable lists if needed.
 *
 * @author Brad Anderson <belisoful@icloud.com>
 * @since 4.2.0
 */
class TWeakCallableCollection extends TPriorityList
{
	use TWeakCollectionTrait;

	/** @var ?bool Should invalid WeakReferences automatically be deleted from the list */
	private ?bool $_discardInvalid = null;

	/** @var int The number of TEventHandlers in the list */
	private int $_eventHandlerCount = 0;

	/**
	 * Constructor.
	 * Initializes the list with an array or an iterable object.
	 * @param null|array|\Iterator|TPriorityList|TPriorityMap $data The initial data.
	 *   Default is null, meaning no initial data.
	 * @param ?bool $readOnly Whether the list is read-only
	 * @param ?numeric $defaultPriority The default priority of items without specified
	 *   priorities. Default null for 10.
	 * @paraum ?int $precision The precision of the numeric priorities.  Default null
	 *   for 8.
	 * @param ?bool $discardInvalid Whether or not to discard invalid WeakReferences.
	 *   Default null for the opposite of Read-Only.  Mutable Lists expunge invalid
	 *   WeakReferences and Read only lists do not.  Set this bool to override the default
	 *   behavior.
	 * @param null|int $precision The numeric precision of the priority.
	 * @throws \Prado\Exceptions\TInvalidDataTypeException If data is not null and
	 *   is neither an array nor an iterator.
	 */
	public function __construct($data = null, $readOnly = null, $defaultPriority = null, $precision = null, $discardInvalid = null)
	{
		if ($set = ($discardInvalid === false || $discardInvalid === null && $readOnly === true)) {
			$this->setDiscardInvalid(false);
		}
		parent::__construct($data, $readOnly, $defaultPriority, $precision);
		if (!$set) {
			$this->setDiscardInvalid($discardInvalid);
		}
	}

	/**
	 * Cloning a TWeakCallableCollection requires cloning the WeakMap
	 * @since 4.2.3
	 */
	public function __clone()
	{
		$this->weakClone();
		parent::__clone();
	}

	/**
	 * Waking up a TWeakCallableCollection requires creating the WeakMap.  No items
	 * are saved in TWeakList so only initialization of the WeakMap is required.
	 * @since 4.2.3
	 */
	public function __wakeup()
	{
		if ($this->_discardInvalid) {
			$this->weakStart();
		}
		parent::__wakeup();
	}


	/**
	 * TWeakCallableCollection cannot auto listen to global events or there will be
	 * catastrophic recursion.
	 * @return bool returns false
	 */
	public function getAutoGlobalListen()
	{
		return false;
	}

	/**
	 * This is a custom function for adding objects to the weak map.  Specifically,
	 * if the object being added is a TEventHandler, we use the {@link TEventHandler::getHandlerObject}
	 * object instead of the TEventHandler itself.
	 * @param object $object The object to add to the managed weak map.
	 * @since 4.2.3
	 */
	protected function weakCustomAdd(object $object)
	{
		if($object instanceof TEventHandler) {
			$object = $object->getHandlerObject();
			$this->_eventHandlerCount++;
		}
		return $this->weakAdd($object);
	}

	/**
	 * This is a custom function for removing objects to the weak map.  Specifically,
	 * if the object being removed is a TEventHandler, we use the {@link TEventHandler::getHandlerObject}
	 * object instead of the TEventHandler itself.
	 * @param object $object The object to remove to the managed weak map.
	 * @since 4.2.3
	 */
	protected function weakCustomRemove(object $object)
	{
		if($object instanceof TEventHandler) {
			$object = $object->getHandlerObject();
			$this->_eventHandlerCount--;
		}
		return $this->weakRemove($object);
	}

	/**
	 * This converts the $items array of callable with WeakReferences back into the
	 * actual callable.
	 * @param array &$items an array of callable where objects are WeakReference
	 */
	protected function filterItemsForOutput(&$items)
	{
		if (!is_array($items)) {
			return;
		}
		for ($i = 0, $c = count($items); $i < $c; $i++) {
			$this->filterItemForOutput($items[$i]);
		}
	}


	/**
	 * This converts the $items array of callable with WeakReferences back into the
	 * actual callable.
	 * @param callable &$handler the $handler or $handler[0] may be a WeakReference
	 */
	protected function filterItemForOutput(&$handler)
	{
		if (is_array($handler) && is_object($handler[0]) && ($handler[0] instanceof WeakReference)) {
			if ($obj = $handler[0]->get()) {
				$handler[0] = $obj;
			} else {
				$handler = null;
			}
		} elseif (is_object($handler)) {
			if($handler instanceof WeakReference) {
				$handler = $handler->get();
			} elseif (($handler instanceof TEventHandler) && !$handler->hasHandler()) {
				$handler = null;
			}
		}
	}


	/**
	 * Converts the $handler callable into a WeakReference version for storage
	 * @param callable &$handler callable to convert into a WeakReference version
	 * @param bool $validate whether or not to validate the input as a callable
	 */
	protected function filterItemForInput(&$handler, $validate = false)
	{
		if ($validate && !is_callable($handler)) {
			throw new TInvalidDataValueException('weakcallablecollection_callable_required');
		}
		if (is_array($handler) && is_object($handler[0]) && !($handler[0] instanceof IWeakRetainable)) {
			$handler[0] = WeakReference::create($handler[0]);
		} elseif (is_object($handler) && !($handler instanceof Closure) && !($handler instanceof IWeakRetainable)) {
			$handler = WeakReference::create($handler);
		}
	}

	/**
	 * When a change in the WeakMap is detected, scrub the list of WeakReference that
	 * have lost their object.
	 * All invalid WeakReference[s] are optionally removed from the list when {@link
	 * getDiscardInvalid} is true.
	 * @since 4.2.3
	 */
	protected function scrubWeakReferences()
	{
		if (!$this->getDiscardInvalid() || !$this->weakChanged()) {
			return;
		}
		foreach (array_keys($this->_d) as $priority) {
			for ($c = $i = count($this->_d[$priority]), $i--; $i >= 0; $i--) {
				$a = is_array($this->_d[$priority][$i]);
				$isEventHandler = $weakRefInvalid = false;
				$arrayInvalid = $a && is_object($this->_d[$priority][$i][0]) && ($this->_d[$priority][$i][0] instanceof WeakReference) && $this->_d[$priority][$i][0]->get() === null;
				if (is_object($this->_d[$priority][$i])) {
					$object = $this->_d[$priority][$i];
					if ($isEventHandler = ($object instanceof TEventHandler)) {
						$object = $object->getHandlerObject(true);
					}
					$weakRefInvalid = ($object instanceof WeakReference) && $object->get() === null;
				}
				if ($arrayInvalid || $weakRefInvalid) {
					$c--;
					$this->_c--;
					if ($i === $c) {
						array_pop($this->_d[$priority]);
					} else {
						array_splice($this->_d[$priority], $i, 1);
					}
					if ($isEventHandler) {
						$this->_eventHandlerCount--;
					}
				}
			}
			if (!$c) {
				unset($this->_d[$priority]);
			}
		}
		$this->_fd = null;
		$this->weakResetCount();
	}

	/**
	 * @return bool Does the TWeakList scrub invalid WeakReferences.
	 * @since 4.2.3
	 */
	public function getDiscardInvalid(): bool
	{
		$this->collapseDiscardInvalid();
		return (bool) $this->_discardInvalid;
	}

	/**
	 * Ensures that DiscardInvalid is set.
	 */
	protected function collapseDiscardInvalid()
	{
		if ($this->_discardInvalid === null) {
			$this->setDiscardInvalid(!$this->getReadOnly());
		}
	}

	/**
	 * All invalid WeakReference[s] are optionally removed from the list on $value
	 *  being "true".
	 * @param null|bool|string $value Sets the TWeakList scrubbing of invalid WeakReferences.
	 * @since 4.2.3
	 */
	public function setDiscardInvalid($value): void
	{
		if($value === $this->_discardInvalid) {
			return;
		}
		if ($this->_discardInvalid !== null && !Prado::isCallingSelf()) {
			throw new TInvalidOperationException('weak_no_set_discard_invalid', $this::class);
		}
		$value = TPropertyValue::ensureBoolean($value);
		if ($value && !$this->_discardInvalid) {
			$this->weakStart();
			foreach (array_keys($this->_d) as $priority) {
				for ($i = count($this->_d[$priority]) - 1; $i >= 0; $i--) {
					$a = is_array($this->_d[$priority][$i]);
					if ($a && is_object($this->_d[$priority][$i][0]) || !$a && is_object($this->_d[$priority][$i])) {
						$obj = $a ? $this->_d[$priority][$i][0] : $this->_d[$priority][$i];
						$isEventHandler = false;
						if (!$a && ($isEventHandler = ($obj instanceof TEventHandler))) {
							$obj = $obj->getHandlerObject(true);
						}
						if ($obj instanceof WeakReference) {
							if($obj = $obj->get()) {
								$this->weakAdd($obj);
							} else {
								parent::removeAtIndexInPriority($i, $priority);
							}
							if ($isEventHandler) {
								$this->_eventHandlerCount--;
							}
						} else { // Closure
							$this->weakAdd($obj);
						}
					}
				}
			}
		} elseif (!$value && $this->_discardInvalid) {
			$this->weakStop();
		}
		$this->_discardInvalid = $value;
	}


	/**
	 * This flattens the priority list into a flat array [0,...,n-1]. This is needed to
	 * filter the output.
	 * All invalid WeakReference[s] are optionally removed from the list before flattening.
	 */
	protected function flattenPriorities(): void
	{
		$this->scrubWeakReferences();
		parent::flattenPriorities();
	}

	/**
	 * This returns a list of the priorities within this list, ordered lowest (first)
	 * to highest (last).
	 * All invalid WeakReference[s] are optionally removed from the list before getting
	 * the priorities.
	 * @return array the array of priority numerics in increasing priority number
	 * @since 4.2.3
	 */
	public function getPriorities(): array
	{
		$this->scrubWeakReferences();
		return parent::getPriorities();
	}

	/**
	 * Gets the number of items at a priority within the list.
	 * All invalid WeakReference[s] are optionally removed from the list before counting.
	 * @param null|numeric $priority optional priority at which to count items.  if no
	 *    parameter, it will be set to the default {@link getDefaultPriority}
	 * @return int the number of items in the list at the specified priority
	 * @since 4.2.3
	 */
	public function getPriorityCount($priority = null)
	{
		$this->scrubWeakReferences();
		return parent::getPriorityCount($priority);
	}

	/**
	 * Returns an iterator for traversing the items in the list.
	 * All invalid WeakReference[s] are optionally removed from the list before indexing.
	 * This method is required by the interface \IteratorAggregate.
	 * @return \Iterator an iterator for traversing the items in the list.
	 * @since 4.2.3
	 */
	public function getIterator(): \Iterator
	{
		$this->flattenPriorities();
		$items = $this->_fd;
		$this->filterItemsForOutput($items);
		return new \ArrayIterator($items);
	}

	/**
	 * Returns the total number of items in the list
	 * All invalid WeakReference[s] are optionally removed from the list before counting.
	 * @return int the number of items in the list
	 * @since 4.2.3
	 */
	public function getCount(): int
	{
		$this->scrubWeakReferences();
		return parent::getCount();
	}

	/**
	 * Returns the item at the index of a flattened priority list. This is needed to
	 *  filter the output.  {@link offsetGet} calls this method.
	 * All invalid WeakReference[s] are optionally removed from the list before indexing.
	 * @param int $index the index of the item to get
	 * @throws TInvalidDataValueException Issued when the index is invalid
	 * @return mixed the element at the offset
	 */
	public function itemAt($index)
	{
		$this->scrubWeakReferences();
		if ($index >= 0 && $index < $this->_c) {
			parent::flattenPriorities();
			$item = $this->_fd[$index];
			$this->filterItemForOutput($item);
			return $item;
		} else {
			throw new TInvalidDataValueException('list_index_invalid', $index);
		}
	}

	/**
	 * Gets all the items at a specific priority. This is needed to filter the output.
	 * All invalid WeakReference[s] are optionally removed from the list before retrieving.
	 * @param null|numeric $priority priority of the items to get.  Defaults to null,
	 *    filled in with the default priority, if left blank.
	 * @return ?array all items at priority in index order, null if there are no items
	 *    at that priority
	 */
	public function itemsAtPriority($priority = null): ?array
	{
		$this->scrubWeakReferences();
		$items = parent::itemsAtPriority($priority);
		$this->filterItemsForOutput($items);
		return $items;
	}

	/**
	 * Returns the item at an index within a priority. This is needed to filter the
	 * output.
	 * All invalid WeakReference[s] are optionally removed from the list before retrieving.
	 * @param int $index the index into the list of items at priority
	 * @param null|numeric $priority the priority which to index.  no parameter or null
	 *   will result in the default priority
	 * @return mixed the element at the offset, false if no element is found at the offset
	 */
	public function itemAtIndexInPriority($index, $priority = null)
	{
		$this->scrubWeakReferences();
		$item = parent::itemAtIndexInPriority($index, $priority);
		$this->filterItemForOutput($item);
		return $item;
	}

	/**
	 * Inserts an item at an index.  It reads the priority of the item at index within the
	 * flattened list and then inserts the item at that priority-index.
	 * All invalid WeakReference[s] are optionally removed from the list before indexing.
	 * @param int $index the specified position in the flattened list.
	 * @param mixed $item new item to add
	 * @throws TInvalidDataValueException If the index specified exceeds the bound
	 * @throws TInvalidOperationException if the list is read-only
	 * @since 4.2.3
	 */
	public function insertAt($index, $item)
	{
		if ($this->getReadOnly()) {
			throw new TInvalidOperationException('list_readonly', $this::class);
		}

		if (($priority = $this->priorityAt($index, true)) !== false) {
			$this->internalInsertAtIndexInPriority($item, $priority[1], $priority[0]);
		} else {
			throw new TInvalidDataValueException('list_index_invalid', $index);
		}
	}

	/**
	 * Inserts an item at the specified index within a priority.  This scrubs the list and
	 * calls {@link internalInsertAtIndexInPriority}.
	 * All invalid WeakReference[s] are optionally removed from the list before indexing.
	 * @param mixed $item item to add within the list.
	 * @param null|false|int $index index within the priority to add the item, defaults to null
	 *    which appends the item at the priority
	 * @param null|numeric $priority priority of the item.  defaults to null, which sets it
	 *   to the default priority
	 * @param bool $preserveCache preserveCache specifies if this is a special quick function
	 *   or not. This defaults to false.
	 * @throws \Prado\Exceptions\TInvalidDataValueException If the index specified exceeds
	 *   the bound
	 * @throws \Prado\Exceptions\TInvalidOperationException if the list is read-only
	 */
	public function insertAtIndexInPriority($item, $index = null, $priority = null, $preserveCache = false)
	{
		$this->scrubWeakReferences();
		return $this->internalInsertAtIndexInPriority($item, $index, $priority, $preserveCache);
	}

	/**
	 * Inserts an item at the specified index within a priority.  This does not scrub the
	 * list of WeakReference.  This converts the item into a WeakReference if it is an object
	 * or contains an object in its callable.  This does not convert Closure into WeakReference.
<<<<<<< HEAD
	 * @param mixed $items item to add within the list.
=======
	 * @param mixed $items item or array of items to add within the list.
>>>>>>> 103db3ea
	 * @param null|false|int $index index within the priority to add the item, defaults to null
	 *    which appends the item at the priority
	 * @param null|numeric $priority priority of the item.  defaults to null, which sets it
	 *    to the default priority
	 * @param bool $preserveCache preserveCache specifies if this is a special quick function
	 *    or not. This defaults to false.
	 * @throws \Prado\Exceptions\TInvalidDataValueException If the index specified exceeds the
	 *    bound
	 * @throws \Prado\Exceptions\TInvalidOperationException if the list is read-only
	 * @since 4.2.3
	 */
	protected function internalInsertAtIndexInPriority($items, $index = null, $priority = null, $preserveCache = false)
	{
		$this->collapseDiscardInvalid();
		if (is_callable($items, true)) {
			$items = [$items];
		} elseif (!is_array($items)) {
			throw new TInvalidDataValueException('weakcallablecollection_callable_required');
		}
		$return = null;
		foreach($items as $item) {
			$itemPriority = null;
			if (($isPriorityItem = ($item instanceof IPriorityItem)) && ($priority === null || !is_numeric($priority))) {
				$itemPriority = $priority = $item->getPriority();
			}
			$priority = $this->ensurePriority($priority);
			if (($item instanceof IPriorityCapture) && (!$isPriorityItem || $itemPriority !== $priority)) {
				$item->setPriority($priority);
			}
			if (($isObj = is_object($item)) || is_array($item) && is_object($item[0])) {
				$this->weakCustomAdd($isObj ? $item : $item[0]);
			}
			$this->filterItemForInput($item, true);
			$result = parent::insertAtIndexInPriority($item, $index, $priority, $preserveCache);
			if ($return === null) {
				$return = $result;
			} elseif(!is_array($return)) {
				$return = [$return, $result];
			} else {
				$return[] = $result;
			}
			if (is_int($index)) {
				$index++;
			}
		}
		return $return;
	}

	/**
	 * Removes an item from the priority list.
	 * The list will search for the item.  The first matching item found will be removed from
	 * the list.
	 * All invalid WeakReference[s] are optionally removed from the list before indexing.
	 * @param mixed $item item the item to be removed.
	 * @param null|bool|float $priority priority of item to remove. without this parameter it
	 *   defaults to false.  A value of false means any priority. null will be filled in with
	 *   the default priority.
	 * @throws TInvalidDataValueException If the item does not exist
	 * @return int index within the flattened list at which the item is being removed
	 * @since 4.2.3
	 */
	public function remove($item, $priority = false)
	{
		if ($this->getReadOnly()) {
			throw new TInvalidOperationException('list_readonly', $this::class);
		}

		if (($p = $this->priorityOf($item, true)) !== false) {
			if ($priority !== false) {
				$priority = $this->ensurePriority($priority);
				if ($p[0] != $priority) {
					throw new TInvalidDataValueException('list_item_inexistent');
				}
			}
			$this->internalRemoveAtIndexInPriority($p[1], $p[0]);
			return $p[2];
		} else {
			throw new TInvalidDataValueException('list_item_inexistent');
		}
	}

	/**
	 * Removes an item at the specified index in the flattened list.
	 * All invalid WeakReference[s] are optionally removed from the list before indexing.
	 * @param int $index index of the item to be removed.
	 * @throws TInvalidDataValueException If the index specified exceeds the bound
	 * @throws TInvalidOperationException if the list is read-only
	 * @return mixed the removed item.
	 * @since 4.2.3
	 */
	public function removeAt($index)
	{
		if ($this->getReadOnly()) {
			throw new TInvalidOperationException('list_readonly', $this::class);
		}

		if (($priority = $this->priorityAt($index, true)) !== false) {
			return $this->internalRemoveAtIndexInPriority($priority[1], $priority[0]);
		}
		throw new TInvalidDataValueException('list_index_invalid', $index);
	}

	/**
	 * Removes the item at a specific index within a priority.  This is needed to filter
	 * the output.
	 * All invalid WeakReference[s] are optionally removed from the list before indexing.
	 * @param int $index index of item to remove within the priority.
	 * @param null|numeric $priority priority of the item to remove, defaults to null,
	 *    or left blank, it is then set to the default priority
	 * @throws TInvalidDataValueException If the item does not exist
	 * @return mixed the removed item.
	 */
	public function removeAtIndexInPriority($index, $priority = null)
	{
		$this->scrubWeakReferences();
		return $this->internalRemoveAtIndexInPriority($index, $priority);
	}

	/**
	 * Removes the item at a specific index within a priority.  This is needed to filter
	 * the output.
	 * @param int $index index of item to remove within the priority.
	 * @param null|numeric $priority priority of the item to remove, defaults to null, or
	 *    left blank, it is then set to the default priority
	 * @throws TInvalidDataValueException If the item does not exist
	 * @return mixed the removed item.
	 * @since 4.2.3
	 */
	protected function internalRemoveAtIndexInPriority($index, $priority = null)
	{
		$item = parent::removeAtIndexInPriority($index, $priority);
		$this->filterItemForOutput($item);
		if (($isObj = is_object($item)) || is_array($item) && is_object($item[0])) {
			$this->weakCustomRemove($obj = $isObj ? $item : $item[0]);
		}
		return $item;
	}

	/**
	 * Removes all items in the priority list by calling removeAtIndexInPriority from the
	 * last item to the first.
	 * @since 4.2.3
	 */
	public function clear(): void
	{
		if ($this->getReadOnly()) {
			throw new TInvalidOperationException('list_readonly', get_class($this));
		}

		$c = $this->_c;
		foreach (array_keys($this->_d) as $priority) {
			for ($index = count($this->_d[$priority]) - 1; $index >= 0; $index--) {
				parent::removeAtIndexInPriority($index, $priority);
			}
		}

		if ($c) {
			$this->weakRestart();
		}
	}

	/**
	 * @param mixed $item the item
	 * @return bool whether the list contains the item
	 * @since 4.2.3
	 */
	public function contains($item): bool
	{
		return $this->indexOf($item) !== -1;
	}

	/**
	 * All invalid WeakReference[s] are optionally removed from the list before indexing.
	 * @param mixed $item item being indexed.
	 * @return int the index of the item in the flattened list (0 based), -1 if not found.
	 */
	public function indexOf($item)
	{
		$this->filterItemForInput($item);
		$this->flattenPriorities();

		if (($index = array_search($item, $this->_fd, true)) === false && $this->_eventHandlerCount) {
			foreach($this->_fd as $index => $pItem) {
				if (($pItem instanceof TEventHandler) && $pItem->isSameHandler($item, true)) {
					break;
				}
				$index = false;
			}
		}
		if ($index === false) {
			return -1;
		} else {
			return $index;
		}
	}

	/**
	 * Returns the priority of a particular item.  This is needed to filter the input.
	 * All invalid WeakReference[s] are optionally removed from the list before indexing
	 * when $withindex is "true" due to the more complex processing.
	 * @param mixed $item the item to look for within the list.
	 * @param bool $withindex this specifies if the full positional data of the item
	 *   within the list is returned.  This defaults to false, if no parameter is provided,
	 *   so only provides the priority number of the item by default.
	 * @return array|false|numeric the priority of the item in the list, false if not found.
	 *   if withindex is true, an array is returned of [0 => $priority, 1 => $priorityIndex,
	 *    2 => flattenedIndex, 'priority' => $priority, 'index' => $priorityIndex,
	 *   'absindex' => flattenedIndex]
	 */
	public function priorityOf($item, $withindex = false)
	{
		if ($withindex) {
			$this->scrubWeakReferences();
		}
		$this->filterItemForInput($item);
		$this->sortPriorities();

		$absindex = 0;
		foreach (array_keys($this->_d) as $priority) {
			if (($index = array_search($item, $this->_d[$priority], true)) !== false) {
				$absindex += $index;
				return $withindex ? [$priority, $index, $absindex,
						'priority' => $priority, 'index' => $index, 'absindex' => $absindex, ] : $priority;
			} else {
				$absindex += count($this->_d[$priority]);
			}
		}
		if (!$this->_eventHandlerCount) {
			return false;
		}

		$absindex = 0;
		foreach (array_keys($this->_d) as $priority) {
			$index = false;
			foreach($this->_d[$priority] as $index => $pItem) {
				if(($pItem instanceof TEventHandler) && $pItem->isSameHandler($item, true)) {
					break;
				}
				$index = false;
			}
			if ($index !== false) {
				$absindex += $index;
				return $withindex ? [$priority, $index, $absindex,
						'priority' => $priority, 'index' => $index, 'absindex' => $absindex, ] : $priority;
			} else {
				$absindex += count($this->_d[$priority]);
			}
		}

		return false;
	}

	/**
	 * Returns the priority of an item at a particular flattened index.  The index after
	 * the last item does not exist but receives a priority from the last item so that
	 * priority information about any new items being appended is available.
	 * All invalid WeakReference[s] are optionally removed from the list before indexing.
	 * @param int $index index of the item within the list
	 * @param bool $withindex this specifies if the full positional data of the item
	 *   within the list is returned.  This defaults to false, if no parameter is provided,
	 *   so only provides the priority number of the item by default.
	 * @return array|false|numeric the priority of the item in the list, false if not found.
	 *   if $withindex is true, an array is returned of [0 => $priority, 1 => $priorityIndex,
	 *   2 => flattenedIndex, 'priority' => $priority, 'index' => $priorityIndex, 'absindex'
	 *   => flattenedIndex]
	 * @since 4.2.3
	 */
	public function priorityAt($index, $withindex = false)
	{
		$this->scrubWeakReferences();
		return parent::priorityAt($index, $withindex);
	}

	/**
	 * This inserts an item before another item within the list.  It uses the same priority
	 * as the found index item and places the new item before it.
	 * All invalid WeakReference[s] are optionally removed from the list before indexing.
	 * @param mixed $indexitem the item to index
	 * @param mixed $item the item to add before indexitem
	 * @throws TInvalidDataValueException If the item does not exist
	 * @return int where the item has been inserted in the flattened list
	 * @since 4.2.3
	 */
	public function insertBefore($indexitem, $item)
	{
		if ($this->getReadOnly()) {
			throw new TInvalidOperationException('list_readonly', $this::class);
		}

		if (($priority = $this->priorityOf($indexitem, true)) === false) {
			throw new TInvalidDataValueException('list_item_inexistent');
		}

		$this->internalInsertAtIndexInPriority($item, $priority[1], $priority[0]);

		return $priority[2];
	}

	/**
	 * This inserts an item after another item within the list.  It uses the same priority
	 * as the found index item and places the new item after it.
	 * All invalid WeakReference[s] are optionally removed from the list before indexing.
	 * @param mixed $indexitem the item to index
	 * @param mixed $item the item to add after indexitem
	 * @throws TInvalidDataValueException If the item does not exist
	 * @return int where the item has been inserted in the flattened list
	 * @since 4.2.3
	 */
	public function insertAfter($indexitem, $item)
	{
		if ($this->getReadOnly()) {
			throw new TInvalidOperationException('list_readonly', $this::class);
		}

		if (($priority = $this->priorityOf($indexitem, true)) === false) {
			throw new TInvalidDataValueException('list_item_inexistent');
		}

		$this->internalInsertAtIndexInPriority($item, $priority[1] + 1, $priority[0]);

		return $priority[2] + 1;
	}

	/**
	 * All invalid WeakReference[s] are optionally removed from the list before returning.
	 * @return array the priority list of items in array
	 * @since 4.2.3
	 */
	public function toArray(): array
	{
		$this->flattenPriorities();
		$items = $this->_fd;
		$this->filterItemsForOutput($items);
		return $items;
	}


	/**
	 * All invalid WeakReference[s] are optionally removed from the list before returning.
	 * @return array the array of priorities keys with values of arrays of callables.
	 *   The priorities are sorted so important priorities, lower numerics, are first.
	 */
	public function toPriorityArray(): array
	{
		$this->scrubWeakReferences();
		$result = parent::toPriorityArray();
		foreach (array_keys($result) as $key) {
			$this->filterItemsForOutput($result[$key]);
		}
		return $result;
	}


	/**
	 * All invalid WeakReference[s] are optionally removed from the list before returning.
	 * @return array the array of priorities keys with values of arrays of callables with
	 *   WeakReference rather than objects.  The priorities are sorted so important priorities,
	 *   lower numerics, are first.
	 */
	public function toPriorityArrayWeak()
	{
		$this->scrubWeakReferences();
		return parent::toPriorityArray();
	}

	/**
	 * Combines the map elements which have a priority below the parameter value.  This
	 * is needed to filter the output.
	 * All invalid WeakReference[s] are optionally removed from the list before returning.
	 * @param numeric $priority the cut-off priority.  All items of priority less than
	 *   this are returned.
	 * @param bool $inclusive whether or not the input cut-off priority is inclusive.
	 *   Default: false, not inclusive.
	 * @return array the array of priorities keys with values of arrays of items that
	 *   are below a specified priority.  The priorities are sorted so important priorities,
	 *   lower numerics, are first.
	 * @since 4.2.3
	 */
	public function toArrayBelowPriority($priority, bool $inclusive = false): array
	{
		$this->scrubWeakReferences();
		$items = parent::toArrayBelowPriority($priority, $inclusive);
		$this->filterItemsForOutput($items);
		return $items;
	}

	/**
	 * Combines the map elements which have a priority above the parameter value. This
	 * is needed to filter the output.
	 * All invalid WeakReference[s] are optionally removed from the list before returning.
	 * @param numeric $priority the cut-off priority.  All items of priority greater
	 *   than this are returned.
	 * @param bool $inclusive whether or not the input cut-off priority is inclusive.
	 *   Default: true, inclusive.
	 * @return array the array of priorities keys with values of arrays of items that
	 *   are above a specified priority.  The priorities are sorted so important priorities,
	 *   lower numerics, are first.
	 * @since 4.2.3
	 */
	public function toArrayAbovePriority($priority, bool $inclusive = true): array
	{
		$this->scrubWeakReferences();
		$items = parent::toArrayAbovePriority($priority, $inclusive);
		$this->filterItemsForOutput($items);
		return $items;
	}

	/**
	 * Copies iterable data into the list.
	 * Note, existing data in the list will be cleared first.
	 * @param mixed $data the data to be copied from, must be an array or object implementing
	 *   Traversable
	 * @throws TInvalidDataTypeException If data is neither an array nor a Traversable.
	 * @since 4.2.3
	 */
	public function copyFrom($data): void
	{
		if ($data instanceof TPriorityList) {
			if ($this->_c > 0) {
				$this->clear();
			}
			$array = $data->toPriorityArray();
			foreach (array_keys($array) as $priority) {
				for ($i = 0, $c = count($array[$priority]); $i < $c; $i++) {
					$this->internalInsertAtIndexInPriority($array[$priority][$i], null, $priority);
				}
			}
		} elseif ($data instanceof TPriorityMap) {
			if ($this->_c > 0) {
				$this->clear();
			}
			$array = $data->toPriorityArray();
			foreach (array_keys($array) as $priority) {
				foreach ($array[$priority] as $item) {
					$this->internalInsertAtIndexInPriority($item, null, $priority);
				}
			}
		} elseif (is_array($data) || ($data instanceof Traversable)) {
			if ($this->_c > 0) {
				$this->clear();
			}
			foreach ($data as $item) {
				$this->internalInsertAtIndexInPriority($item);
			}
		} elseif ($data !== null) {
			throw new TInvalidDataTypeException('list_data_not_iterable');
		}
	}

	/**
	 * Merges iterable data into the priority list.
	 * New data will be appended to the end of the existing data.  If another TPriorityList
	 * is merged, the incoming parameter items will be appended at the priorities they are
	 * present.  These items will be added to the end of the existing items with equal
	 * priorities, if there are any.
	 * @param mixed $data the data to be merged with, must be an array or object implementing
	 *   Traversable
	 * @throws TInvalidDataTypeException If data is neither an array nor an iterator.
	 * @since 4.2.3
	 */
	public function mergeWith($data): void
	{
		if ($data instanceof TPriorityList) {
			$array = $data->toPriorityArray();
			foreach (array_keys($array) as $priority) {
				for ($i = 0, $c = count($array[$priority]); $i < $c; $i++) {
					$this->internalInsertAtIndexInPriority($array[$priority][$i], null, $priority);
				}
			}
		} elseif ($data instanceof TPriorityMap) {
			$array = $data->toPriorityArray();
			foreach (array_keys($array) as $priority) {
				foreach ($array[$priority] as $item) {
					$this->internalInsertAtIndexInPriority($item, null, $priority);
				}
			}
		} elseif (is_array($data) || ($data instanceof Traversable)) {
			foreach ($data as $item) {
				$this->internalInsertAtIndexInPriority($item);
			}
		} elseif ($data !== null) {
			throw new TInvalidDataTypeException('list_data_not_iterable');
		}
	}

	/**
	 * Sets the element at the specified offset. This method is required by the interface
	 * \ArrayAccess.  Setting elements in a priority list is not straight forword when
	 * appending and setting at the end boundary.  When appending without an offset (a
	 * null offset), the item will be added at the default priority.  The item may not be
	 * the last item in the list.  When appending with an offset equal to the count of the
	 * list, the item will get be appended with the last items priority.
	 *
	 * All together, when setting the location of an item, the item stays in that location,
	 * but appending an item into a priority list doesn't mean the item is at the end of
	 * the list.
	 *
	 * All invalid WeakReference[s] are optionally removed from the list when an $offset
	 * is given.
	 * @param int $offset the offset to set element
	 * @param mixed $item the element value
	 * @since 4.2.3
	 */
	public function offsetSet($offset, $item): void
	{
		if ($this->getReadOnly()) {
			throw new TInvalidOperationException('list_readonly', $this::class);
		}

		if ($offset === null) {
			$this->internalInsertAtIndexInPriority($item, null, null, true);
			return;
		}
		if (0 <= $offset && $offset <= ($count = $this->getCount())) {
			$priority = parent::priorityAt($offset, true);
			if ($offset !== $count) {
				$this->internalRemoveAtIndexInPriority($priority[1], $priority[0]);
			}
		} else {
			throw new TInvalidDataValueException('list_index_invalid', $offset);
		}
		$this->internalInsertAtIndexInPriority($item, $priority[1], $priority[0]);
	}

	/**
	 * Returns an array with the names of all variables of this object that should
	 * NOT be serialized because their value is the default one or useless to be cached
	 * for the next page loads.  Reimplement in derived classes to add new variables,
	 * but remember to  also to call the parent implementation first.
	 * @param array $exprops by reference
	 * @since 4.2.3
	 */
	protected function _getZappableSleepProps(&$exprops)
	{
		$c = $this->_c;
		$this->_c = 0;
		parent::_getZappableSleepProps($exprops);
		$this->_c = $c;

		$this->_weakZappableSleepProps($exprops);
		if ($this->_discardInvalid === null) {
			$exprops[] = "\0" . __CLASS__ . "\0_discardInvalid";
		}
	}
}<|MERGE_RESOLUTION|>--- conflicted
+++ resolved
@@ -496,11 +496,7 @@
 	 * Inserts an item at the specified index within a priority.  This does not scrub the
 	 * list of WeakReference.  This converts the item into a WeakReference if it is an object
 	 * or contains an object in its callable.  This does not convert Closure into WeakReference.
-<<<<<<< HEAD
-	 * @param mixed $items item to add within the list.
-=======
 	 * @param mixed $items item or array of items to add within the list.
->>>>>>> 103db3ea
 	 * @param null|false|int $index index within the priority to add the item, defaults to null
 	 *    which appends the item at the priority
 	 * @param null|numeric $priority priority of the item.  defaults to null, which sets it
