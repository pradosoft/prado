--- conflicted
+++ resolved
@@ -68,46 +68,11 @@
 		if (!$module->asa(TCronModule::SHELL_LOG_BEHAVIOR)) {
 			$module->attachBehavior(TCronModule::SHELL_LOG_BEHAVIOR, new TShellCronLogBehavior($this->getWriter()));
 		}
-<<<<<<< HEAD
 		return $module;
 	}
 	
 	/**
 	 * @param string[] $args the arguments to the command line action
-=======
-		
-		$cmd = $args[3] ?? null;
-		if ($cmd === null) {
-			$this->processPendingTasks($module);
-		} elseif ($cmd == 'tasks') {
-			$this->showTasks($module);
-		} elseif ($cmd == 'info') {
-			$this->listTaskInfos($module);
-		} else {
-			if (!$this->cronCommand($module, $cmd, $args)) {
-				$this->cronHelp($args[4] ?? null);
-			}
-		}
-		
-		return true;
-	}
-	
-	/**
-	 * handles any additional commands; for extension by the TShellDbCronAction
-	 * @param \Prado\Util\Cron\TCronModule $module the module servicing the action
-	 * @param string $cmd the command being executed
-	 * @param array $args the arguments to the shell command
-	 * @return bool returns false for no processed commands
-	 */
-	public function cronCommand($module, $cmd, $args)
-	{
-		return false;
-	}
-	
-	/**
-	 * Processes any pending tasks
-	 * @param \Prado\Util\Cron\TCronModule $module the module servicing the action
->>>>>>> 500f1081
 	 */
 	public function actionRun($args)
 	{
@@ -116,12 +81,8 @@
 			return true;
 		}
 		$this->_outWriter->writeLine("\nLast Task time was " . date('Y-m-d H:i:s', $module->getLastCronTime()) . '');
-<<<<<<< HEAD
 		$module->processPendingTasks(true);
 		return true;
-=======
-		$module->processPendingTasks();
->>>>>>> 500f1081
 	}
 	
 	/**
