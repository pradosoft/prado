<?php

/**
 * TShellDbCronAction class file.
 *
 * @author Brad Anderson <belisoful@icloud.com>
 * @link https://github.com/pradosoft/prado
 * @license https://github.com/pradosoft/prado/blob/master/LICENSE
 */
 
namespace Prado\Util\Cron;

use Prado\Exceptions\TInvalidDataValueException;
use Prado\Exceptions\TApplicationException;
use Prado\Prado;
use Prado\Shell\TShellAppAction;
use Prado\Shell\TShellWriter;

/**
 * TShellDbCronAction class.
 *
 * TShellDbCronAction extends {@link TShellCronAction} to implement
 * additional commands {@link addTask add}, {@link updateTask update},
 * and {@link removeTask}.
 *
 * @author Brad Anderson <belisoful@icloud.com>
 * @package Prado\Util\Cron
 * @since 4.2.0
 */
class TShellDbCronAction extends TShellCronAction
{
	protected $methods = ['run', 'tasks', 'index', 'add', 'update', 'remove'];
	protected $parameters = [null, null, null, ['task-name', 'task-id', 'schedule'], ['task-name'], ['task-name']];
	protected $optional = [null, null, null, ['parameters...'], ['parameters...'], []];
	protected $description = ['Manages DbCron time-based services',
		'Runs the DbCron Pending Tasks.',
		'Displays the Cron tasks configured in the application and database.',
		'Displays the registered Cron tasks information.',
		'Adds a Cron task to the database.',
		'Updates a Cron task in the database.',
		'Removes a Cron task from the database.'
	];
	
	/**
	 * Overrides parent getModuleClass to return the TDbCronModule class.
	 * @return string the DbCron Class to find
	 */
	public function getModuleClass()
	{
		return 'Prado\\Util\\Cron\\TDbCronModule';
	}
	
	/**
<<<<<<< HEAD
=======
	 * Displays the help for specific tasks, or in general
	 * @param string $helpcmd the module servicing the action
	 */
	public function cronHelp($helpcmd)
	{
		if ($helpcmd == 'add') {
			$this->_outWriter->writeLine("\nhelp for cron add command");
			$this->_outWriter->write("usage: ");
			$this->_outWriter->writeLine("add (task name) (task id) (schedule) [property=value] [otherProperties=values]", [TShellWriter::BLUE, TShellWriter::BOLD]);
			$this->_outWriter->writeLine("example: php prado-cli.php app ./app_dir cron add newTaskName taskID '* * * * *' ModuleId=mymodule UserId=admin PropertyA=value333\n");
		} elseif ($helpcmd == 'update') {
			$this->_outWriter->writeLine("\nhelp for cron update command");
			$this->_outWriter->write("usage: ");
			$this->_outWriter->writeLine("update (task name) [schedule='_ _ _ _ _'] [property=value] [otherProperties=values]", [TShellWriter::BLUE, TShellWriter::BOLD]);
			$this->_outWriter->writeLine("example: php prado-cli.php app ./app_dir cron update aTaskName 'schedule=* * * * *' ModuleId=mymodule UserId=admin PropertyA=value333\n");
		} elseif ($helpcmd == 'remove') {
			$this->_outWriter->writeLine("\nhelp for cron remove command");
			$this->_outWriter->write("usage: ");
			$this->_outWriter->writeLine("remove (task name)", [TShellWriter::BLUE, TShellWriter::BOLD]);
			$this->_outWriter->writeLine("example: php prado-cli.php app ./app_dir cron remove aTaskName\n");
		} elseif (parent::cronHelp($helpcmd)) {
			$this->_outWriter->writeLine("	add - adds a task from the task infos.");
			$this->_outWriter->writeLine("	update - this updates a task.");
			$this->_outWriter->writeLine("	remove - removes a task.");
		}
	}
	
	/**
	 * Overrides parent cronCommand to handle "add", "update", and "remove" actions.
	 * @param \Prado\Util\Cron\TCronModule $module the module servicing the action
	 * @param string $cmd the command being executed
	 * @param array $args the arguments to the shell command
	 * @return string the DbCron Class to find
	 */
	public function cronCommand($module, $cmd, $args)
	{
		$handled = false;
		
		if ($cmd == 'add') {
			$this->addTask($module, $args);
			$handled = true;
		} elseif ($cmd == 'update') {
			$this->updateTask($module, $args);
			$handled = true;
		} elseif ($cmd == 'remove') {
			$this->removeTask($module, $args);
			$handled = true;
		}
		
		return $handled;
	}
	
	/**
>>>>>>> 500f1081
	 * adds a task to the database with its name, task id, schedule, and other properties.
	 * @param \Prado\Util\Cron\TDbCronModule $module the module servicing the action
	 * @param array $args command arguments
	 */
	public function actionAdd($args)
	{
		$module = $this->getCronModule();
		$taskName = $args[1] ?? null;
		$id = $args[2] ?? null;
		$schedule = $args[3] ?? null;
		
		if (!$taskName) {
			$this->_outWriter->writeError("Cannot add a task without a name");
			return true;
		}
		if (!$id) {
			$this->_outWriter->writeError("Cannot add a task without a task id");
			return true;
		}
		if (!$schedule) {
			$this->_outWriter->writeError("Cannot add a task without a schedule");
			return true;
		}
		
		$exists = $module->taskExists($taskName);
		if ($exists) {
			$this->_outWriter->writeError("'{$taskName}' already exists in the database");
			return true;
		}
		$infos = $module->getTaskInfos();
		$info = null;
		foreach ($infos as $i) {
			if ($i->getName() == $id) {
				$info = $i;
				break;
			}
		}
		if (!$info) {
			$this->_outWriter->writeError("Task ID '{$id}' could not be found");
			return true;
		}
		$s = new TTimeScheduler();
		try {
			$s->setSchedule($schedule);
		} catch (TInvalidDataValueException $e) {
			$this->_outWriter->writeError("Schedule '{$schedule}' is not a valid schedule");
			return true;
		}
		
		$task = $module->instanceTask($info->getTask());
		$task->setName($taskName);
		$task->setSchedule($schedule);
		for ($i = 4; $i < count($args); $i++) {
			$parts = explode('=', $args[$i]);
			$parts[0] = trim($parts[0]);
			$property = strtolower($parts[0]);
			if ($task->canSetProperty($property)) {
				$property = 'set' . $property;
				$task->$property(trim($parts[1]));
			} else {
				$this->_outWriter->writeError("Task Property '{$parts[0]}' is not found");
				return true;
			}
		}
		$module->addTask($task);
		
		$this->_outWriter->writeLine("Task '{$taskName}' was added to the database\n", [TShellWriter::GREEN, TShellWriter::BOLD]);
		return true;
	}
	
	/**
<<<<<<< HEAD
	 * updates a task in the database by its name for its schedule, username, moduleid, and other properties.
	 * @param Prado\Util\Cron\TDbCronModule $module the module servicing the action
=======
	 * updates a task in the database by its name for its schedule, userid, moduleid, and other properties.
	 * @param \Prado\Util\Cron\TDbCronModule $module the module servicing the action
>>>>>>> 500f1081
	 * @param array $args command arguments
	 */
	public function actionUpdate($args)
	{
		$module = $this->getCronModule();
		if (!($taskName = ($args[1] ?? null))) {
			$this->_outWriter->writeError("Cannot update a task without a name");
			return true;
		}
		
		$task = $module->getTask($taskName);
		if (!$task) {
			$this->_outWriter->writeError("Task '{$taskName}' is not found");
			return true;
		}
		if (count($args) < 3) {
			$this->_outWriter->writeError("No given properties to change");
			return true;
		}
		for ($i = 2; $i < count($args); $i++) {
			$parts = explode('=', $args[$i]);
			$parts[0] = trim($parts[0]);
			$property = strtolower($parts[0]);
			if ($task->canSetProperty($property)) {
				if ($property === 'schedule') {
					$s = new TTimeScheduler();
					try {
						$s->setSchedule($parts[1]);
					} catch (TInvalidDataValueException $e) {
						$this->_outWriter->writeError("Schedule '{$parts[1]}' is not a valid schedule");
						return true;
					}
				}
				$property = 'set' . $property;
				$task->$property(trim($parts[1]));
			} else {
				$this->_outWriter->writeError("Task Property '{$parts[0]}' is not found");
				return true;
			}
		}
		$module->updateTask($task);
		$this->_outWriter->writeLine("Task '{$taskName}' was updated in the database\n", [TShellWriter::GREEN, TShellWriter::BOLD]);
		return true;
	}
	
	/**
<<<<<<< HEAD
	 * removes a task in the database by its name.
	 * @param Prado\Util\Cron\TDbCronModule $module the module servicing the action
=======
	 * rumoves a task in the database by its name.
	 * @param \Prado\Util\Cron\TDbCronModule $module the module servicing the action
>>>>>>> 500f1081
	 * @param array $args command arguments
	 */
	public function actionRemove($args)
	{
		$module = $this->getCronModule();
		if (!($taskName = $args[1] ?? null)) {
			$this->_outWriter->writeError("Cannot remove a task without a name");
			return true;
		}
		$exists = $module->taskExists($taskName);
		if (!$exists) {
			$this->_outWriter->writeError("'{$taskName}' does not exist in the database");
			return true;
		}
		$result = $module->removeTask($taskName);
		
		if ($result) {
			$this->_outWriter->writeLine("'{$taskName}' was successfully removed.\n", [TShellWriter::GREEN, TShellWriter::BOLD]);
		} else {
			$this->_outWriter->writeError("'{$taskName}' could not be removed.\n");
		}
		return true;
	}
}<|MERGE_RESOLUTION|>--- conflicted
+++ resolved
@@ -51,64 +51,7 @@
 	}
 	
 	/**
-<<<<<<< HEAD
-=======
-	 * Displays the help for specific tasks, or in general
-	 * @param string $helpcmd the module servicing the action
-	 */
-	public function cronHelp($helpcmd)
-	{
-		if ($helpcmd == 'add') {
-			$this->_outWriter->writeLine("\nhelp for cron add command");
-			$this->_outWriter->write("usage: ");
-			$this->_outWriter->writeLine("add (task name) (task id) (schedule) [property=value] [otherProperties=values]", [TShellWriter::BLUE, TShellWriter::BOLD]);
-			$this->_outWriter->writeLine("example: php prado-cli.php app ./app_dir cron add newTaskName taskID '* * * * *' ModuleId=mymodule UserId=admin PropertyA=value333\n");
-		} elseif ($helpcmd == 'update') {
-			$this->_outWriter->writeLine("\nhelp for cron update command");
-			$this->_outWriter->write("usage: ");
-			$this->_outWriter->writeLine("update (task name) [schedule='_ _ _ _ _'] [property=value] [otherProperties=values]", [TShellWriter::BLUE, TShellWriter::BOLD]);
-			$this->_outWriter->writeLine("example: php prado-cli.php app ./app_dir cron update aTaskName 'schedule=* * * * *' ModuleId=mymodule UserId=admin PropertyA=value333\n");
-		} elseif ($helpcmd == 'remove') {
-			$this->_outWriter->writeLine("\nhelp for cron remove command");
-			$this->_outWriter->write("usage: ");
-			$this->_outWriter->writeLine("remove (task name)", [TShellWriter::BLUE, TShellWriter::BOLD]);
-			$this->_outWriter->writeLine("example: php prado-cli.php app ./app_dir cron remove aTaskName\n");
-		} elseif (parent::cronHelp($helpcmd)) {
-			$this->_outWriter->writeLine("	add - adds a task from the task infos.");
-			$this->_outWriter->writeLine("	update - this updates a task.");
-			$this->_outWriter->writeLine("	remove - removes a task.");
-		}
-	}
-	
-	/**
-	 * Overrides parent cronCommand to handle "add", "update", and "remove" actions.
-	 * @param \Prado\Util\Cron\TCronModule $module the module servicing the action
-	 * @param string $cmd the command being executed
-	 * @param array $args the arguments to the shell command
-	 * @return string the DbCron Class to find
-	 */
-	public function cronCommand($module, $cmd, $args)
-	{
-		$handled = false;
-		
-		if ($cmd == 'add') {
-			$this->addTask($module, $args);
-			$handled = true;
-		} elseif ($cmd == 'update') {
-			$this->updateTask($module, $args);
-			$handled = true;
-		} elseif ($cmd == 'remove') {
-			$this->removeTask($module, $args);
-			$handled = true;
-		}
-		
-		return $handled;
-	}
-	
-	/**
->>>>>>> 500f1081
 	 * adds a task to the database with its name, task id, schedule, and other properties.
-	 * @param \Prado\Util\Cron\TDbCronModule $module the module servicing the action
 	 * @param array $args command arguments
 	 */
 	public function actionAdd($args)
@@ -178,13 +121,7 @@
 	}
 	
 	/**
-<<<<<<< HEAD
 	 * updates a task in the database by its name for its schedule, username, moduleid, and other properties.
-	 * @param Prado\Util\Cron\TDbCronModule $module the module servicing the action
-=======
-	 * updates a task in the database by its name for its schedule, userid, moduleid, and other properties.
-	 * @param \Prado\Util\Cron\TDbCronModule $module the module servicing the action
->>>>>>> 500f1081
 	 * @param array $args command arguments
 	 */
 	public function actionUpdate($args)
@@ -231,13 +168,7 @@
 	}
 	
 	/**
-<<<<<<< HEAD
 	 * removes a task in the database by its name.
-	 * @param Prado\Util\Cron\TDbCronModule $module the module servicing the action
-=======
-	 * rumoves a task in the database by its name.
-	 * @param \Prado\Util\Cron\TDbCronModule $module the module servicing the action
->>>>>>> 500f1081
 	 * @param array $args command arguments
 	 */
 	public function actionRemove($args)
