<?php
/**
 * TCronModule class file.
 *
 * @author Brad Anderson <belisoful@icloud.com>
 * @link https://github.com/pradosoft/prado
 * @license https://github.com/pradosoft/prado/blob/master/LICENSE
 * @package Prado\Util\Cron
 */

namespace Prado\Util\Cron;

use Exception;
use Prado\Exceptions\TConfigurationException;
use Prado\Exceptions\TInvalidDataTypeException;
use Prado\Exceptions\TInvalidOperationException;
use Prado\Prado;
use Prado\Security\IUserManager;
use Prado\Security\Permissions\IPermissions;
use Prado\Security\Permissions\TPermissionEvent;
use Prado\TPropertyValue;
use Prado\Util\TLogger;
use Prado\Xml\TXmlElement;
use Prado\Xml\TXmlDocument;

/**
 * TCronModule class.
 *
 * TCronModule runs time based services for the application. This will run a
 * task at a given time.  A task can be a task class or a module Id followed by
 * '->' followed by a method with or without parameters. eg.
 *
 * <code>
 * 	<module id="cron" class="Prado\Util\Cron\TCronModule" DefaultUserName="admin">
 *		<job Name="cronclean" Schedule="0 0 1 * * *" Task="Prado\Util\Cron\TDbCronCleanLogTask" UserName="cron" />
 *		<job Name="dbcacheclean" Schedule="* * * * *" Task="dbcache->flushCacheExpired(true)" />
 *		<job Schedule="0 * * * *" Task="mymoduleid->taskmethod" />
 *	</module>
 * </code>
 *
 * The schedule is formatted like a linux crontab schedule expression.
 * {@link TTimeSchedule} parses the schedule and supports 8 different
 * languages.  Advanced options, like @daily, and @hourly, are supported.
 *
 * This module is designed to be run as a system Crontab prado-cli every
 * minute.  The application then decides what tasks to execute, or not, and
 * when.
 *
 * The following is an example for your system cron tab to run the PRADO
 * application cron.
 * <code>
 *		* * * * *  php /dir_to_/vendor/bin/prado-cli app /dir_to_app/ cron
 * </code>
 *
 * The default cron user can be set with {@link set$DefaultUserName} with its
 * default being 'cron' user.  The default user is used when no task specific
 * user is specifiedThe 'cron' user should exist in the TUserManager to
 * switched the application user properly.
 *
 * @author Brad Anderson <belisoful@icloud.com>
 * @package Prado\Util\Cron
 * @since 4.2.0
 * @method void dyLogCron($numtasks)
 * @method void dyLogCronTask($task, $username)
 * @method void dyUpdateTaskInfo($task)
 * @method bool dyRegisterShellAction($returnValue)
 * @see https://crontab.guru For more info on Crontab Schedule Expressions.
 */

class TCronModule extends \Prado\TModule implements IPermissions
{
	/** The behavior name for the Shell Log behavior */
	public const SHELL_LOG_BEHAVIOR = 'shellLog';
	
	public const TASK_KEY = 'task';
	
	public const SCHEDULE_KEY = 'schedule';
	
	public const NAME_KEY = 'name';
	
	public const USERNAME_KEY = 'username';
	
	/** Key to global state of the last time SystemCron was run */
	public const LAST_CRON_TIME = 'prado:cron:lastcron';
	
	/** Key to global state of each task, lastExecTime and ProcessCount */
	public const TASKS_INFO = 'prado:cron:tasksinfo';
	
	/** The name of the cron user */
	public const DEFAULT_CRON_USER = 'cron';
	
	/** The separator for TCronMethodTask */
	public const METHOD_SEPARATOR = '->';
	
	public const PERM_CRON_SHELL = 'cron_shell';
	
	/** @var bool if the module has been initialized */
	protected $_initialized = false;
	
	/** @var IUserManager user manager instance */
	private $_userManager;
	
	/** @var TCronTaskInfo[] The info for tasks in the system. */
	private $_tasksInfo;
	
	/** @var bool whether or not the $_tasks is properties or TCronTask  */
	private $_tasksInstanced = false;
	
	/** @var array[]|TCronTask[] the tasks */
	private $_tasks = [];
	
	/** @var string The user Id of the tasks without users */
	private $_defaultUserName = self::DEFAULT_CRON_USER;
	
	/** @var bool enable cron on requests, default false */
	private $_enableRequestCron = false;
	
	/** @var numeric probability that a request cron will trigger [0.0 to 100.0], default 1.0 (for 1%) */
	private $_requestCronProbability = 1.0;
	
	/** @var string the cli class to instance for CLI command line actions; this changes for TDbCronModule */
	protected $_shellClass = 'Prado\\Util\\Cron\\TShellCronAction';
	
	/** @var array[] any additional tasks to install from properties */
	private $_additionalCronTasks;
	
	/**
	 * Initializes the module.  Read the configuration, installs Shell Actions,
	 * should Request cron be activated.
	 * @param array|\Prado\Xml\TXmlElement $config
	 * @throws TConfigurationException when the user manage doesn't exist or is invalid
	 */
	public function init($config)
	{
		$app = $this->getApplication();
		
		//Get the IUserManager module from the string
		if (is_string($this->_userManager)) {
			if (($users = $app->getModule($this->_userManager)) === null) {
				throw new TConfigurationException('cron_usermanager_nonexistent', $this->_userManager);
			}
			if (!($users instanceof IUserManager)) {
				throw new TConfigurationException('cron_usermanager_invalid', $this->_userManager);
			}
			$this->_userManager = $users;
		}
		
		// Otherwise manually look for the IUserManager
		if ($this->_userManager === null) {
			$users = $app->getModulesByType('Prado\\Security\\IUserManager');
			foreach ($users as $id => $module) {
				$this->_userManager = $app->getModule($id);
				break;
			}
		}
		$this->_tasksInstanced = false;
		
		//read config tasks and schedule
		$this->readConfiguration($config);
		
		//Read additional Config from Property
		$this->readConfiguration($this->_additionalCronTasks);
<<<<<<< HEAD
		$app->attachEventHandler('onAuthenticationComplete', [$this, 'registerShellAction']);
=======
		
		if (($app = $this->getApplication()) instanceof \Prado\Shell\TShellApplication) {
			$app->addShellActionClass($this->_shellClass);
		}
>>>>>>> 500f1081
		
		if (php_sapi_name() !== 'cli' && $this->getEnableRequestCron()) {
			if (100.0 * ((float) (mt_rand()) / (float) (mt_getrandmax())) <= $this->getRequestCronProbability()) {
				$app->attachEventHandler('OnEndRequest', [$this, 'processPendingTasks'], 20);
			}
		}
		$this->_initialized = true;
		parent::init($config);
	}
	
	/**
	 * @param mixed $manager
	 * @return array<Prado\Security\TPermissionRule>
	 */
	public function getPermissions($manager)
	{
		return [
			new TPermissionEvent(static::PERM_CRON_SHELL, 'dyRegisterShellAction')
		];
	}
	
	/**
	 * This reads the configuration and stores the specified tasks, for lazy loading, until needed.
	 * @param array|\Prado\Xml\TXmlElement $config the settings for cron
	 * @throws TConfigurationException when a PHP configuration is not an array or two jobs have the same name.
	 */
	protected function readConfiguration($config)
	{
		$isXml = false;
		if (!$config || empty($config)) {
			return;
		}
		if ($config instanceof \Prado\Xml\TXmlElement) {
			$isXml = true;
			$config = $config->getElementsByTagName('job');
		} elseif (is_array($config) && isset($config['jobs'])) {
			$config = $config['jobs'];
		}
		foreach ($config as $properties) {
			if ($isXml) {
				$properties = array_change_key_case($properties->getAttributes()->toArray());
			} else {
				if (!is_array($properties)) {
					throw new TConfigurationException('cron_task_as_array_required');
				}
			}
			if (!($properties[self::NAME_KEY] ?? null)) {
				$class = $properties[self::TASK_KEY] ?? '';
				$schedule = $properties[self::SCHEDULE_KEY] ?? '';
				$name = $properties[self::NAME_KEY] = substr(md5($schedule . $class), 0, 7);
			} else {
				$name = $properties[self::NAME_KEY];
			}
			if (isset($this->_tasks[$name])) {
				throw new TConfigurationException('cron_duplicate_task_name', $name);
			}
			$this->validateTask($properties);
			$this->_tasks[$name] = $properties;
		}
	}
	
	/**
	 * Validates that schedule and task are present.
	 * Subclasses overload this method to add their own validation.
	 * @param array $properties the task as an array of properties
	 * @throws TConfigurationException when the schedule or task doesn't exist
	 */
	public function validateTask($properties)
	{
		$schedule = $properties[self::SCHEDULE_KEY] ?? null;
		$task = $properties[self::TASK_KEY] ?? null;
		if (!$schedule) {
			throw new TConfigurationException('cron_schedule_required');
		}
		if (!$task) {
			throw new TConfigurationException('cron_task_required');
		}
	}
	
	public function registerShellAction($sender, $param)
	{
		if ($this->dyRegisterShellAction(false) && ($app = Prado::getApplication())->isa('Prado\\Shell\\TShellApplication')) {
			$app->addShellActionClass($this->_shellClass);
		}
	}
	
	/**
	 * makes the tasks from the configuration array into task objects.
	 * @return \Prado\Util\Cron\TCronTask[]
	 */
	protected function ensureTasks()
	{
		if (!$this->_tasksInstanced) {
			foreach ($this->_tasks as $properties) {
				$name = $properties[self::NAME_KEY];
				$task = $properties[self::TASK_KEY];
				unset($properties[self::NAME_KEY]);
				unset($properties[self::TASK_KEY]);
				
				$task = $this->instanceTask($task);
				
				$task->setName($name);
				foreach ($properties as $key => $value) {
					$task->$key = $value;
				}
				$this->setPersistentData($name, $task);
				$this->_tasks[$name] = $task;
			}
			$this->_tasksInstanced = true;
		}
		return $this->_tasks;
	}
	
	/**
	 * This lazy loads the tasks from configuration array to instance.
	 * This calls {@link ensureTasks} to get the tasks and their persistent data.
	 * @return \Prado\Util\Cron\TCronTask[] currently active cron tasks
	 */
	public function getTasks()
	{
		$this->ensureTasks();
		return $this->_tasks;
	}
	
	/**
	 * These are the tasks specified in the configuration and getAdditionalCronTasks
	 * until {@link ensureTasks} is called.
	 * @return array[]|TCronTask[] currently active cron tasks
	 */
	public function getRawTasks()
	{
		return $this->_tasks;
	}
	
	/**
	 * This lazy loads the tasks.
	 * @param string $name
	 * @return TCronTask cron tasks with a specific name
	 */
	public function getTask($name)
	{
		$tasks = $this->getTasks();
		return $tasks[$name] ?? null;
	}
	
	/**
	 * .
	 * @param string $taskExec the class name or "module->method('param1')" to place
	 * into a {@link TCronMethodTask}.
	 * @return TCronTask the instance of $taskExec
	 */
	public function instanceTask($taskExec)
	{
		if (($pos = strpos($taskExec, self::METHOD_SEPARATOR)) !== false) {
			$module = substr($taskExec, 0, $pos);
			$method = substr($taskExec, $pos + 2); //String Length of self::METHOD_SEPARATOR
			$task = new TCronMethodTask($module, $method);
		} else {
			$task = Prado::createComponent($taskExec);
			if (!$task->isa('Prado\\Util\\Cron\\TCronTask')) {
				throw new TInvalidDataTypeException("cron_not_a_crontask", $taskExec);
			}
		}
		return $task;
	}
	
	/**
	 * when instancing and then loading the tasks, this sets the persisting data of the task
	 * @param string $name name of the task.
	 * @param TCronTask $task the task object.
	 * @return bool updated the taskInfo with persistent data.
	 */
	protected function setPersistentData($name, $task)
	{
		$tasksInfo = $this->getApplication()->getGlobalState(self::TASKS_INFO, []);
		if (isset($tasksInfo[$name])) {
			$task->setLastExecTime($tasksInfo[$name]['lastExecTime']);
			$task->setProcessCount($tasksInfo[$name]['processCount']);
			return true;
		}
		return false;
	}
	
	/**
	 * @return TCronTask[] the tasks that are pending.
	 */
	public function getPendingTasks()
	{
		$pendingtasks = [];
		foreach ($this->getTasks() as $name => $task) {
			if ($task->getIsPending()) {
				$pendingtasks[$name] = $task;
			}
		}
		return $pendingtasks;
	}
	
	/**
	 * Filters the Tasks for a specific class.
	 * @param string $type
	 * @return TCronTask[] the tasks of $type
	 */
	public function getTasksByType($type)
	{
		$matches = [];
		foreach ($this->getTasks() as $name => $task) {
			if ($task->isa($type)) {
				$matches[$name] = $task;
			}
		}
		return $matches;
	}
	
	/**
	 * processPendingTasks executes pending tasks
	 * @return int number of tasks run that were pending
	 */
	public function processPendingTasks()
	{
		$pendingTasks = $this->getPendingTasks();
		$numtasks = count($pendingTasks);
		
		$this->logCron($numtasks);
		if ($numtasks) {
			foreach ($pendingTasks as $key => $task) {
				$this->runTask($task);
			}
		}
		$this->filterStaleTasks();
		
		return $numtasks;
	}
	
	/**
	 * @param int $numtasks number of tasks being processed
	 */
	protected function logCron($numtasks)
	{
		Prado::log("Processing {$numtasks} Cron Tasks", TLogger::INFO, 'Prado.Cron.TCronModule');
		$this->dyLogCron($numtasks);
		$this->setLastCronTime(microtime(true));
	}
	
	/**
	 * This removes any stale tasks in the global state.
	 */
	protected function filterStaleTasks()
	{
		// Filter out any stale tasks in the global state that aren't in config
		$tasksInfo = $this->getApplication()->getGlobalState(self::TASKS_INFO, []);
		$tasksInfo = array_intersect_key($tasksInfo, $this->_tasks);
		$this->getApplication()->setGlobalState(self::TASKS_INFO, $tasksInfo, []);
	}
	
	/**
	 * Runs a specific task. Sets the user to the Task user or the cron module
<<<<<<< HEAD
	 * {@link getDefaultUserName}.
	 * @param Prado\Util\Cron\TCronTask $task the task to run.
=======
	 * {@link getDefaultUserId}.
	 * @param TCronTask $task the task to run.
>>>>>>> 500f1081
	 */
	public function runTask($task)
	{
		$app = $this->getApplication();
		$users = $this->getUserManager();
		$defaultUsername = $username = $this->getDefaultUserName();
		$restore_user = $app->getUser();
		$user = null;
		
		if ($users) {
			if ($nusername = $task->getUserName()) {
				$username = $nusername;
			}
			$user = $users->getUser($username);
			if (!$user && $username !== $defaultUsername) {
				$user = $users->getUser($username = $defaultUsername);
			}
			
			if ($user) {
				$app->setUser($user);
			} elseif ($restore_user) {
				$user = clone $restore_user;
				$user->setIsGuest(true);
				$app->setUser($user);
			}
		}
		
		$this->logCronTask($task, $username);
		$task->execute($this);
		$this->updateTaskInfo($task);
		
		if ($user) {
			if ($restore_user) {
				$app->setUser($restore_user);
			} else {
				$user->setIsGuest(true);
			}
		}
	}
	
	/**
	 * Logs the cron task being run with the system log and output on cli
	 * @param TCronTask $task
	 * @param string $username the user the task is running under.
	 */
	protected function logCronTask($task, $username)
	{
		Prado::log('Running cron task (' . $task->getName() . ', ' . $username . ')', TLogger::INFO, 'Prado.Cron.TCronModule');
		$this->dyLogCronTask($task, $username);
	}
	
	/**
	 * sets the lastExecTime to now and increments the processCount.  This saves
	 * the new data to the global state.
	 * @param TCronTask $task
	 */
	protected function updateTaskInfo($task)
	{
		$tasksInfo = $this->getApplication()->getGlobalState(self::TASKS_INFO, []);
		$name = $task->getName();
		$time = $tasksInfo[$name]['lastExecTime'] = (int) microtime(true);
		$count = $tasksInfo[$name]['processCount'] = $task->getProcessCount() + 1;
		$task->setProcessCount($count);
		$task->setLastExecTime($time);
		
		$this->getApplication()->setGlobalState(self::TASKS_INFO, $tasksInfo, []);
		
		Prado::log('Ending cron task (' . $task->getName() . ', ' . $task->getTask() . ')', TLogger::INFO, 'Prado.Cron.TCronModule');
		$this->dyUpdateTaskInfo($task);
	}
	
	/**
	 * @return float time that cron last was last run
	 */
	public function getLastCronTime()
	{
		return $this->getApplication()->getGlobalState(self::LAST_CRON_TIME, 0);
	}
	
	/**
	 * @param float $time time that cron was last run
	 */
	public function setLastCronTime($time)
	{
		$this->getApplication()->setGlobalState(self::LAST_CRON_TIME, TPropertyValue::ensureFloat($time), 0);
	}
	
	/**
	 * Objects should handle fxGetCronTasks($sender, $param)
	 * @param bool $forceupdate if true, ignores the caching
	 * @return \Prado\Util\Cron\TCronTaskInfo[]
	 */
	public function getTaskInfos($forceupdate = false)
	{
		if (!$this->_tasksInfo || $forceupdate) {
			$this->_tasksInfo = $this->raiseEvent('fxGetCronTaskInfos', $this, null);
		}
		return $this->_tasksInfo;
	}
	
	/**
	 * @return string the default user id of Tasks without users ids
	 */
	public function getDefaultUserName()
	{
		return $this->_defaultUserName;
	}

	/**
	 * @param string $id the default user id of Tasks without users ids
	 * @throws TInvalidOperationException if the module has been initialized
	 */
	public function setDefaultUserName($id)
	{
		if ($this->_initialized) {
			throw new TInvalidOperationException('cron_property_unchangeable', 'DefaultUserName');
		}
		$this->_defaultUserName = TPropertyValue::ensureString($id);
	}

	/**
	 * @return null|IUserManager user manager instance
	 */
	public function getUserManager()
	{
		return $this->_userManager;
	}

	/**
	 * @param null|IUserManager|string $provider the user manager module ID or the user manager object
	 * @throws TInvalidOperationException if the module has been initialized
	 * @throws TConfigurationException if the user manager is not a string, not an instance of IUserManager, and not null
	 */
	public function setUserManager($provider)
	{
		if ($this->_initialized) {
			throw new TInvalidOperationException('cron_property_unchangeable', 'UserManager');
		}
		if (!is_string($provider) && !($provider instanceof IUserManager) && $provider !== null) {
			throw new TConfigurationException('cron_usermanager_invalid', is_object($provider) ? get_class($provider) : $provider);
		}
		$this->_userManager = $provider;
	}
	
	/**
	 * @return bool allow request cron task processing, default false
	 */
	public function getEnableRequestCron()
	{
		return $this->_enableRequestCron;
	}
	
	/**
	 * @param mixed $allow request cron task processing
	 * @throws TInvalidOperationException if the module has been initialized
	 */
	public function setEnableRequestCron($allow)
	{
		if ($this->_initialized) {
			throw new TInvalidOperationException('cron_property_unchangeable', 'EnableRequestCron');
		}
		$this->_enableRequestCron = TPropertyValue::ensureBoolean($allow);
	}
	
	/**
	 * @return numeric the probability 0.0 .. 100.0 of a request triggering a cron, default 1.0 (out of 100.0).
	 */
	public function getRequestCronProbability()
	{
		return $this->_requestCronProbability;
	}
	
	/**
	 * @param numeric $probability the probability 0.0..100.0 of a request triggering a cron
	 * @throws TInvalidOperationException if the module has been initialized
	 */
	public function setRequestCronProbability($probability)
	{
		if ($this->_initialized) {
			throw new TInvalidOperationException('cron_property_unchangeable', 'RequestCronProbability');
		}
		$this->_requestCronProbability = TPropertyValue::ensureFloat($probability);
	}
	
	/**
	 * @return array additional tasks in a list.
	 */
	public function getAdditionalCronTasks()
	{
		return $this->_additionalCronTasks ?? [];
	}
	 
	/**
	 * This will take a string that is an array of tasks that has been
	 * through serialize(), or json_encode, or is an xml file of additional tasks.
	 * If one task is set, then it is automatically placed into an array.
	 * @param null|array|string $tasks additional tasks in an array [0..n],  or
	 * a single task.
	 * @throws TInvalidOperationException if the module has been initialized
	 */
	public function setAdditionalCronTasks($tasks)
	{
		if ($this->_initialized) {
			throw new TInvalidOperationException('cron_property_unchangeable', 'AdditionalCronTasks');
		}
		if (is_string($tasks)) {
			if (($t = @unserialize($tasks)) !== false) {
				$tasks = $t;
			} elseif (($t = json_decode($tasks, true)) !== null) {
				$tasks = $t;
			} else {
				$xmldoc = new TXmlDocument('1.0', 'utf-8');
				$xmldoc->loadFromString($tasks);
				$tasks = $xmldoc;
			}
		}
		if (is_array($tasks) && isset($tasks[self::TASK_KEY])) {
			$tasks = [$tasks];
		}
		if (!is_array($tasks) && !($tasks instanceof TXmlDocument) && $tasks !== null) {
			throw new TInvalidDataTypeException('cron_additional_tasks_invalid', $tasks);
		}
		$this->_additionalCronTasks = $tasks;
	}
}<|MERGE_RESOLUTION|>--- conflicted
+++ resolved
@@ -160,14 +160,7 @@
 		
 		//Read additional Config from Property
 		$this->readConfiguration($this->_additionalCronTasks);
-<<<<<<< HEAD
 		$app->attachEventHandler('onAuthenticationComplete', [$this, 'registerShellAction']);
-=======
-		
-		if (($app = $this->getApplication()) instanceof \Prado\Shell\TShellApplication) {
-			$app->addShellActionClass($this->_shellClass);
-		}
->>>>>>> 500f1081
 		
 		if (php_sapi_name() !== 'cli' && $this->getEnableRequestCron()) {
 			if (100.0 * ((float) (mt_rand()) / (float) (mt_getrandmax())) <= $this->getRequestCronProbability()) {
@@ -424,13 +417,8 @@
 	
 	/**
 	 * Runs a specific task. Sets the user to the Task user or the cron module
-<<<<<<< HEAD
 	 * {@link getDefaultUserName}.
-	 * @param Prado\Util\Cron\TCronTask $task the task to run.
-=======
-	 * {@link getDefaultUserId}.
-	 * @param TCronTask $task the task to run.
->>>>>>> 500f1081
+	 * @param \Prado\Util\Cron\TCronTask $task the task to run.
 	 */
 	public function runTask($task)
 	{
