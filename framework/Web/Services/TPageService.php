--- conflicted
+++ resolved
@@ -534,10 +534,7 @@
 	 * This event is raised just before the page is run.  Any part of the system can  patch into the page
 	 * events with an onPreRunPage handler.
 	 * @param mixed $param what is passed as the parameter to the event
-<<<<<<< HEAD
-=======
 	 * @since 4.2.0
->>>>>>> 83ba190c
 	 */
 	public function onPreRunPage($param)
 	{
