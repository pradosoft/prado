--- conflicted
+++ resolved
@@ -176,10 +176,6 @@
 			sort($this->_cssFiles);
 			sort($this->_jsFiles);
 			$this->postProcessCssRTL();
-<<<<<<< HEAD
-			$this->dyThemeProcess();
-=======
->>>>>>> bb5081f3
 			if ($cache !== null) {
 				$cache->set(self::THEME_CACHE_PREFIX . $themePath, [$this->_skins, $this->_cssFiles, $this->_jsFiles, time()]);
 			}
