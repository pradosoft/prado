--- conflicted
+++ resolved
@@ -111,11 +111,6 @@
 			}
 		}
 		if ($boxShadow = $this->getBoxShadow()) {
-<<<<<<< HEAD
-			$this->setStyleField('-moz-box-shadow', $boxShadow);
-			$this->setStyleField('-webkit-box-shadow', $boxShadow);
-=======
->>>>>>> bb5081f3
 			$this->setStyleField('box-shadow', $boxShadow);
 		}
 
